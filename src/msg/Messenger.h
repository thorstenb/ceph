// -*- mode:C++; tab-width:8; c-basic-offset:2; indent-tabs-mode:t -*- 
// vim: ts=8 sw=2 smarttab
/*
 * Ceph - scalable distributed file system
 *
 * Copyright (C) 2004-2006 Sage Weil <sage@newdream.net>
 *
 * This is free software; you can redistribute it and/or
 * modify it under the terms of the GNU Lesser General Public
 * License version 2.1, as published by the Free Software 
 * Foundation.  See file COPYING.
 * 
 */



#ifndef CEPH_MESSENGER_H
#define CEPH_MESSENGER_H

#include <map>
using namespace std;

#include "Message.h"
#include "Dispatcher.h"
#include "common/Mutex.h"
#include "common/Cond.h"
#include "include/Context.h"
#include "include/types.h"
#include "include/ceph_features.h"

#include <errno.h>
#include <sstream>

class MDS;
class Timer;


class Messenger {
private:
  list<Dispatcher*> dispatchers;

protected:
  /// the "name" of the local daemon. eg client.99
  entity_inst_t my_inst;
  int default_send_priority;
  /// set to true once the Messenger has started, and set to false on shutdown
  bool started;

public:
  /**
   *  The CephContext this Messenger uses. Many other components initialize themselves
   *  from this value.
   */
  CephContext *cct;

  /**
   * A Policy describes the rules of a Connection. Is there a limit on how
   * much data this Connection can have locally? When the underlying connection
   * experiences an error, does the Connection disappear? Can this Messenger
   * re-establish the underlying connection?
   */
  struct Policy {
    /// If true, the Connection is tossed out on errors.
    bool lossy;
    /// If true, the underlying connection can't be re-established from this end.
    bool server;
    /**
     *  The throttler is used to limit how much data is held by Messages from
     *  the associated Connection(s). When reading in a new Message, the Messenger
     *  will call throttler->throttle() for the size of the new Message.
     */
    Throttle *throttler;

    /// Specify features supported locally by the endpoint.
    uint64_t features_supported;
    /// Specify features any remotes must have to talk to this endpoint.
    uint64_t features_required;

    Policy()
      : lossy(false), server(false), throttler(NULL),
	features_supported(CEPH_FEATURES_SUPPORTED_DEFAULT),
	features_required(0) {}
    Policy(bool l, bool s, uint64_t sup, uint64_t req)
      : lossy(l), server(s), throttler(NULL),
	features_supported(sup | CEPH_FEATURES_SUPPORTED_DEFAULT),
	features_required(req) {}

    static Policy stateful_server(uint64_t sup, uint64_t req) {
      return Policy(false, true, sup, req);
    }
    static Policy stateless_server(uint64_t sup, uint64_t req) {
      return Policy(true, true, sup, req);
    }
    static Policy lossless_peer(uint64_t sup, uint64_t req) {
      return Policy(false, false, sup, req);
    }
    static Policy client(uint64_t sup, uint64_t req) {
      return Policy(false, false, sup, req);
    }
  };

<<<<<<< HEAD
  /**
   * Messenger constructor. Call this from your implementation.
   * Messenger users should construct full implementations directly,
   * or use the create() function.
   */
  Messenger(CephContext *cct_, entity_name_t w)
    : my_inst(),
=======

private:
  list<Dispatcher*> dispatchers;

protected:
  /// the "name" of the local daemon. eg client.99
  entity_inst_t my_inst;
  /// the name for the messenger in the context of this process (e.g., "client", "backend", "heartbeat")
  string name;
  int default_send_priority;
  /// set to true once the Messenger has started, and set to false on shutdown
  bool started;

 public:
  CephContext *cct;
  Messenger(CephContext *cct_, entity_name_t w, string name)
    : my_inst(), name(name),
>>>>>>> 884aa8a6
      default_send_priority(CEPH_MSG_PRIO_DEFAULT), started(false),
      cct(cct_)
  {
    my_inst.name = w;
  }
  virtual ~Messenger() {}

  /**
   * create a new messenger
   *
   * Create a new messenger instance, with whatever implementation is
   * available or specified via the configuration in cct.
   *
   * @param cct context
   * @param name entity name to register
   * @param nonce nonce value to uniquely identify this instance on the current host
   */
  static Messenger *create(CephContext *cct,
                           entity_name_t name,
                           uint64_t nonce);

  /**
   * @defgroup Accessors
   * @{
   */
  /**
   * Retrieve the Messenger's instance.
   *
   * @return A const reference to the instance this Messenger
   * currently believes to be its own.
   */
  const entity_inst_t& get_myinst() { return my_inst; }
  /**
   * Retrieve the Messenger's address.
   *
   * @return A const reference to the address this Messenger
   * currently believes to be its own.
   */
  const entity_addr_t& get_myaddr() { return my_inst.addr; }
  /**
   * Retrieve the Messenger's name.
   *
   * @return A const reference to the name this Messenger
   * currently believes to be its own.
   */
  const entity_name_t& get_myname() { return my_inst.name; }  /**
   * Set the name of the local entity. The name is reported to others and
   * can be changed while the system is running, but doing so at incorrect
   * times may have bad results.
   *
   * @param m The name to set.
   */
  void set_myname(const entity_name_t m) { my_inst.name = m; }
  /**
   * Set the unknown address components for this Messenger.
   * This is useful if the Messenger doesn't know its full address just by
   * binding, but another Messenger on the same interface has already learned
   * its full address. This function does not fill in known address elements,
   * cause a rebind, or do anything of that sort.
   *
   * @param addr The address to use as a template.
   */
  virtual void set_addr_unknowns(entity_addr_t &addr) = 0;
  /// Get the default send priority.
  int get_default_send_priority() { return default_send_priority; }
  /**
   * Get the number of Messages which the Messenger has received
   * but not yet dispatched.
   */
  virtual int get_dispatch_queue_len() = 0;
  /**
   * @} // Accessors
   */

  /**
   * @defgroup Configuration
   * @{
   */
  /**
   * Set the cluster protocol in use by this daemon.
   * This is an init-time function and cannot be called after calling
   * start() or bind().
   *
   * @param p The cluster protocol to use. Defined externally.
   */
  virtual void set_cluster_protocol(int p) = 0;
  /**
   * Set a policy which is applied to all peers who do not have a type-specific
   * Policy.
   * This is an init-time function and cannot be called after calling
   * start() or bind().
   *
   * @param p The Policy to apply.
   */
  virtual void set_default_policy(Policy p) = 0;
  /**
   * Set a policy which is applied to all peers of the given type.
   * This is an init-time function and cannot be called after calling
   * start() or bind().
   *
   * @param type The peer type this policy applies to.
   * @param p The policy to apply.
   */
  virtual void set_policy(int type, Policy p) = 0;
  /**
   * Set a Throttler which is applied to all Messages from the given
   * type of peer.
   * This is an init-time function and cannot be called after calling
   * start() or bind().
   *
   * @param type The peer type this Throttler will apply to.
   * @param t The Throttler to apply. The Messenger does not take
   * ownership of this pointer, but you must not destroy it before
   * you destroy the Messenger.
   */
  virtual void set_policy_throttler(int type, Throttle *t) = 0;
  /**
   * Set the default send priority
   * This is an init-time function and must be called *before* calling
   * start().
   *
   * @param p The cluster protocol to use. Defined externally.
   */
  void set_default_send_priority(int p) {
    assert(!started);
    default_send_priority = p;
  }
  /**
   * Add a new Dispatcher to the front of the list. If you add
   * a Dispatcher which is already included, it will get a duplicate
   * entry. This will reduce efficiency but not break anything.
   *
   * @param d The Dispatcher to insert into the list.
   */
  void add_dispatcher_head(Dispatcher *d) { 
    bool first = dispatchers.empty();
    dispatchers.push_front(d);
    if (first)
      ready();
  }
  /**
   * Add a new Dispatcher to the end of the list. If you add
   * a Dispatcher which is already included, it will get a duplicate
   * entry. This will reduce efficiency but not break anything.
   *
   * @param d The Dispatcher to insert into the list.
   */
  void add_dispatcher_tail(Dispatcher *d) { 
    bool first = dispatchers.empty();
    dispatchers.push_back(d);
    if (first)
      ready();
  }
  /**
   * Bind the Messenger to a specific address. If bind_addr
   * is not completely filled in the system will use the
   * valid portions and cycle through the unset ones (eg, the port)
   * in an unspecified order.
   *
   * @param bind_addr The address to bind to.
   * @return 0 on success, or -1 on error, or -errno if
   * we can be more specific about the failure.
   */
  virtual int bind(entity_addr_t bind_addr) = 0;
  /**
   * This is an optional function for implementations
   * to override. For those implementations that do
   * implement it, this function shall perform a full
   * restart of the Messenger component, whatever that means.
   * Other entities who connect to this Messenger post-rebind()
   * should perceive it as a new entity which they have not
   * previously contacted, and it MUST bind to a different
   * address than it did previously. If avoid_port is non-zero
   * it must additionally avoid that port.
   *
   * @param avoid_port An additional port to avoid binding to.
   */
  virtual int rebind(int avoid_port) { return -EOPNOTSUPP; }
  /**
   * @} // Configuration
   */

  /**
   * @defgroup Startup/Shutdown
   * @{
   */
  /**
   * Perform any resource allocation, thread startup, etc
   * that is required before attempting to connect to other
   * Messengers or transmit messages.
   * Once this function completes, started shall be set to true.
   *
   * @return 0 on success; -errno on failure.
   */
  virtual int start() { started = true; return 0; }

  // shutdown
  /**
   * Block until the Messenger has finished shutting down (according
   * to the shutdown() function).
   * It is valid to call this after calling shutdown(), but it must
   * be called before deleting the Messenger.
   */
  virtual void wait() = 0;
  /**
   * Initiate a shutdown of the Messenger.
   *
   * @return 0 on success, -errno otherwise.
   */
  virtual int shutdown() { started = false; return 0; }
  /**
   * @} // Startup/Shutdown
   */

  /**
   * @defgroup Messaging
   * @{
   */
  /**
   * Queue the given Message for the given entity.
   * Success in this function does not guarantee Message delivery, only
   * success in queueing the Message. Other guarantees may be provided based
   * on the Connection policy associated with the dest.
   *
   * @param m The Message to send. The Messenger consumes a single reference
   * when you pass it in.
   * @param dest The entity to send the Message to.
   *
   * @return 0 on success, or -errno on failure.
   */
  virtual int send_message(Message *m, const entity_inst_t& dest) = 0;
  /**
   * Queue the given Message to send out on the given Connection.
   * Success in this function does not guarantee Message delivery, only
   * success in queueing the Message. Other guarantees may be provided based
   * on the Connection policy.
   *
   * @param m The Message to send. The Messenger consumes a single reference
   * when you pass it in.
   * @param con The Connection to send the Message out on.
   *
   * @return 0 on success, or -errno on failure.
   */
  virtual int send_message(Message *m, Connection *con) = 0;
  /**
   * Lazily queue the given Message for the given entity. Unlike with
   * send_message(), lazy_send_message() will not establish a
   * Connection if none exists, re-establish the connection if it
   * has broken, or queue the Message if the connection is broken.
   *
   * @param m The Message to send. The Messenger consumes a single reference
   * when you pass it in.
   * @param dest The entity to send the Message to.
   *
   * @return 0.
   */
  virtual int lazy_send_message(Message *m, const entity_inst_t& dest) = 0;
  /**
   * Lazily queue the given Message for the given Connection. Unlike with
   * send_message(), lazy_send_message() does not necessarily re-establish
   * the connection if it has broken, or even queue the Message if the
   * connection is broken.
   *
   * @param m The Message to send. The Messenger consumes a single reference
   * when you pass it in.
   * @param dest The entity to send the Message to.
   *
   * @return 0.
   */
  virtual int lazy_send_message(Message *m, Connection *con) = 0;

  /**
   * @} // Messaging
   */
  /**
   * @defgroup Connection Management
   * @{
   */
  /**
   * Get the Connection object associated with a given entity. If a
   * Connection does not exist, create one and establish a logical connection.
   * The caller owns a reference when this returns. Call ->put() when you're
   * done!
   *
   * @param dest The entity to get a connection for.
   */
  virtual Connection *get_connection(const entity_inst_t& dest) = 0;
  /**
   * Send a "keepalive" ping to the given dest, if it has a working Connection.
   * If the Messenger doesn't already have a Connection, or if the underlying
   * connection has broken, this function does nothing.
   *
   * @param dest The entity to send the keepalive to.
   * @return 0, or implementation-defined error numbers.
   */
  virtual int send_keepalive(const entity_inst_t& dest) = 0;
  /**
   * Send a "keepalive" ping along the given Connection, if it's working.
   * If the underlying connection has broken, this function does nothing.
   *
   * @param dest The entity to send the keepalive to.
   * @return 0, or implementation-defined error numbers.
   */
  virtual int send_keepalive(Connection *con) = 0;
  /**
   * Mark down a Connection to a remote. This will cause us to
   * discard our outgoing queue for them, and if they try
   * to reconnect they will discard their queue when we
   * inform them of the session reset. If there is no
   * Connection to the given dest, it is a no-op.
   * It does not generate any notifications to the Dispatcher.
   *
   * @param a The address to mark down.
   */
  virtual void mark_down(const entity_addr_t& a) = 0;
  /**
   * Mark down the given Connection. This will cause us to
   * discard its outgoing queue, and if the endpoint tries
   * to reconnect they will discard their queue when we
   * inform them of the session reset.
   * It does not generate any notifications to the Dispatcher.
   *
   * @param con The Connection to mark down.
   */
  virtual void mark_down(Connection *con) = 0;
  /**
   * Unlike mark_down, this function will try and deliver
   * all messages before ending the connection, and it will use
   * the Pipe's existing semantics to do so. Once the Messages
   * all been sent out the Connection will be closed and
   * generate an ms_handle_reset notification to the
   * Dispatcher.
   * This function means that you will get standard delivery to endpoints,
   * and then the Connection will be cleaned up.
   *
   * @param con The Connection to mark down.
   */
  virtual void mark_down_on_empty(Connection *con) = 0;
  /**
   * Mark a Connection as "disposable", setting it to lossy
   * (regardless of initial Policy). Unlike mark_down_on_empty()
   * this does not immediately close the Connection once
   * Messages have been delivered, so as long as there are no errors you can
   * continue to receive responses; but it will not attempt
   * to reconnect for message delivery or preserve your old
   * delivery semantics, either.
   *
   * TODO: There's some odd stuff going on in our SimpleMessenger
   * implementation during connect that looks unused; is there
   * more of a contract that that's enforcing?
   *
   * @param con The Connection to mark as disposable.
   */
  virtual void mark_disposable(Connection *con) = 0;
  /**
   * Mark all the existing Connections down. This is equivalent
   * to iterating over all Connections and calling mark_down()
   * on each.
   */
  virtual void mark_down_all() = 0;
  /**
   * @} // Connection Management
   */
protected:
  /**
   * @defgroup Subclass Interfacing
   * @{
   */
  /**
   * A courtesy function for Messenger implementations which
   * will be called when we receive our first Dispatcher.
   */
  virtual void ready() { }
  /**
   * @} // Subclass Interfacing
   */
  /**
   * @defgroup Dispatcher Interfacing
   * @{
   */
  /**
   *  Deliver a single Message. Send it to each Dispatcher
   *  in sequence until one of them handles it.
   *  If none of our Dispatchers can handle it, assert(0).
   *
   *  @param m The Message to deliver. We take ownership of
   *  one reference to it.
   */
  void ms_deliver_dispatch(Message *m) {
    m->set_dispatch_stamp(ceph_clock_now(cct));
    for (list<Dispatcher*>::iterator p = dispatchers.begin();
	 p != dispatchers.end();
	 p++)
      if ((*p)->ms_dispatch(m))
	return;
    std::ostringstream oss;
    oss << "ms_deliver_dispatch: fatal error: unhandled message "
	<< m << " " << *m << " from " << m->get_source_inst();
    dout_emergency(oss.str());
    assert(0);
  }
  /**
   * Notify each Dispatcher of a new Connection. Call
   * this function whenever a new Connection is initiated.
   *
   * @param con Pointer to the new Connection.
   */
  void ms_deliver_handle_connect(Connection *con) {
    for (list<Dispatcher*>::iterator p = dispatchers.begin();
	 p != dispatchers.end();
	 p++)
      (*p)->ms_handle_connect(con);
  }
  /**
   * Notify each Dispatcher of a Connection which may have lost
   * Messages. Call this function whenever you detect that a lossy Connection
   * has been disconnected.
   *
   * @param con Pointer to the broken Connection.
   */
  void ms_deliver_handle_reset(Connection *con) {
    for (list<Dispatcher*>::iterator p = dispatchers.begin();
	 p != dispatchers.end();
	 p++)
      if ((*p)->ms_handle_reset(con))
	return;
  }
  /**
   * Notify each Dispatcher of a Connection which has been "forgotten" about
   * by the remote end, implying that messages have probably been lost.
   * Call this function whenever you detect a reset.
   *
   * @param con Pointer to the broken Connection.
   */
  void ms_deliver_handle_remote_reset(Connection *con) {
    for (list<Dispatcher*>::iterator p = dispatchers.begin();
	 p != dispatchers.end();
	 p++)
      (*p)->ms_handle_remote_reset(con);
  }
  /**
   * Get the AuthAuthorizer for a new outgoing Connection.
   *
   * @param peer_type The peer type for the new Connection
   * @param force_new True if we want to wait for new keys, false otherwise.
   * @return A pointer to the AuthAuthorizer, if we have one; NULL otherwise
   */
  AuthAuthorizer *ms_deliver_get_authorizer(int peer_type, bool force_new) {
    AuthAuthorizer *a = 0;
    for (list<Dispatcher*>::iterator p = dispatchers.begin();
	 p != dispatchers.end();
	 p++)
      if ((*p)->ms_get_authorizer(peer_type, &a, force_new))
	return a;
    return NULL;
  }
  /**
   * Verify that the authorizer on a new incoming Connection is correct.
   *
   * @param con The new incoming Connection
   * @param peer_type The type of the endpoint on the new Connection
   * @param protocol The ID of the protocol in use (at time of writing, cephx or none)
   * @param authorizer The authorization string supplied by the remote
   * @param authorizer_reply Output param: The string we should send back to
   * the remote to authorize ourselves. Only filled in if isvalid
   * @param isvalid Output param: True if authorizer is valid, false otherwise
   *
<<<<<<< HEAD
   * @return True if we were able to prove or disprove correctness of
   * authorizer, false otherwise.
   */
  bool ms_deliver_verify_authorizer(Connection *con, int peer_type,
				    int protocol, bufferlist& authorizer, bufferlist& authorizer_reply,
				    bool& isvalid) {
    for (list<Dispatcher*>::iterator p = dispatchers.begin();
	 p != dispatchers.end();
	 p++)
      if ((*p)->ms_verify_authorizer(con, peer_type, protocol, authorizer, authorizer_reply, isvalid))
	return true;
    return false;
  }
  /**
   * @} // Dispatcher Interfacing
   */
=======
   * @param cct context
   * @param ename entity name to register
   * @param lname logical name of the messenger in this process (e.g., "client")
   * @param nonce nonce value to uniquely identify this instance on the current host
   */
  static Messenger *create(CephContext *cct,
			   entity_name_t name,
			   string lname,
			   uint64_t nonce);
>>>>>>> 884aa8a6
};



#endif<|MERGE_RESOLUTION|>--- conflicted
+++ resolved
@@ -99,7 +99,6 @@
     }
   };
 
-<<<<<<< HEAD
   /**
    * Messenger constructor. Call this from your implementation.
    * Messenger users should construct full implementations directly,
@@ -107,25 +106,6 @@
    */
   Messenger(CephContext *cct_, entity_name_t w)
     : my_inst(),
-=======
-
-private:
-  list<Dispatcher*> dispatchers;
-
-protected:
-  /// the "name" of the local daemon. eg client.99
-  entity_inst_t my_inst;
-  /// the name for the messenger in the context of this process (e.g., "client", "backend", "heartbeat")
-  string name;
-  int default_send_priority;
-  /// set to true once the Messenger has started, and set to false on shutdown
-  bool started;
-
- public:
-  CephContext *cct;
-  Messenger(CephContext *cct_, entity_name_t w, string name)
-    : my_inst(), name(name),
->>>>>>> 884aa8a6
       default_send_priority(CEPH_MSG_PRIO_DEFAULT), started(false),
       cct(cct_)
   {
@@ -141,10 +121,12 @@
    *
    * @param cct context
    * @param name entity name to register
+   * @param lname logical name of the messenger in this process (e.g., "client")
    * @param nonce nonce value to uniquely identify this instance on the current host
    */
   static Messenger *create(CephContext *cct,
                            entity_name_t name,
+			   string lname,
                            uint64_t nonce);
 
   /**
@@ -593,7 +575,6 @@
    * the remote to authorize ourselves. Only filled in if isvalid
    * @param isvalid Output param: True if authorizer is valid, false otherwise
    *
-<<<<<<< HEAD
    * @return True if we were able to prove or disprove correctness of
    * authorizer, false otherwise.
    */
@@ -610,17 +591,6 @@
   /**
    * @} // Dispatcher Interfacing
    */
-=======
-   * @param cct context
-   * @param ename entity name to register
-   * @param lname logical name of the messenger in this process (e.g., "client")
-   * @param nonce nonce value to uniquely identify this instance on the current host
-   */
-  static Messenger *create(CephContext *cct,
-			   entity_name_t name,
-			   string lname,
-			   uint64_t nonce);
->>>>>>> 884aa8a6
 };
 
 
