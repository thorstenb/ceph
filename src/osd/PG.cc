--- conflicted
+++ resolved
@@ -323,8 +323,8 @@
   dout(10) << "rewind_divergent_log truncate divergent future " << newhead << dendl;
   assert(newhead > log.tail);
 
-  list<Log::Entry>::iterator p = log.log.end();
-  list<Log::Entry> divergent;
+  list<pg_log_entry_t>::iterator p = log.log.end();
+  list<pg_log_entry_t> divergent;
   while (true) {
     if (p == log.log.begin()) {
       // yikes, the whole thing is divergent!
@@ -347,7 +347,7 @@
   if (info.last_complete > newhead)
     info.last_complete = newhead;
 
-  for (list<Log::Entry>::iterator d = divergent.begin(); d != divergent.end(); d++)
+  for (list<pg_log_entry_t>::iterator d = divergent.begin(); d != divergent.end(); d++)
     merge_old_entry(t, *d);
 }
 
@@ -795,7 +795,7 @@
 void PG::remove_down_peer_info(const OSDMapRef osdmap)
 {
   // Remove any downed osds from peer_info
-  map<int,PG::Info>::iterator p = peer_info.begin();
+  map<int,pg_info_t>::iterator p = peer_info.begin();
   while (p != peer_info.end()) {
     if (!osdmap->is_up(p->first)) {
       dout(10) << " dropping down osd." << p->first << " info " << p->second << dendl;
@@ -1326,12 +1326,7 @@
 
       // update local version of peer's missing list!
       if (m && pi.last_backfill != hobject_t()) {
-<<<<<<< HEAD
-        eversion_t plu = pi.last_update;
         for (list<pg_log_entry_t>::iterator p = m->log.log.begin();
-=======
-        for (list<Log::Entry>::iterator p = m->log.log.begin();
->>>>>>> 36a4ca40
              p != m->log.log.end();
              p++)
 	  if (p->soid <= pi.last_backfill)
@@ -3704,22 +3699,7 @@
 boost::statechart::result PG::RecoveryState::Primary::react(const AdvMap& advmap) 
 {
   PG *pg = context< RecoveryMachine >().pg;
-<<<<<<< HEAD
-  OSDMapRef osdmap = advmap.osdmap;
-
-  // Remove any downed osds from peer_info
-  map<int,pg_info_t>::iterator p = pg->peer_info.begin();
-  while (p != pg->peer_info.end()) {
-    if (!osdmap->is_up(p->first)) {
-      dout(10) << " dropping down osd." << p->first << " info " << p->second << dendl;
-      pg->peer_missing.erase(p->first);
-      pg->peer_info.erase(p++);
-    } else
-      p++;
-  }
-=======
   pg->remove_down_peer_info(advmap.osdmap);
->>>>>>> 36a4ca40
   return forward_event();
 }
 
