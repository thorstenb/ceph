// -*- mode:C++; tab-width:8; c-basic-offset:2; indent-tabs-mode:t -*- 
// vim: ts=8 sw=2 smarttab
/*
 * Ceph - scalable distributed file system
 *
 * Copyright (C) 2004-2006 Sage Weil <sage@newdream.net>
 *
 * This is free software; you can redistribute it and/or
 * modify it under the terms of the GNU Lesser General Public
 * License version 2.1, as published by the Free Software 
 * Foundation.  See file COPYING.
 * 
 */



#include "include/types.h"

#include "OSD.h"
#include "OSDMap.h"
#include "Watch.h"

#include "os/FileStore.h"

#ifdef USE_OSBDB
#include "osbdb/OSBDB.h"
#endif // USE_OSBDB


#include "ReplicatedPG.h"
//#include "RAID4PG.h"

#include "Ager.h"


#include "msg/Messenger.h"
#include "msg/Message.h"

#include "mon/MonClient.h"

#include "messages/MLog.h"

#include "messages/MGenericMessage.h"
#include "messages/MPing.h"
#include "messages/MOSDPing.h"
#include "messages/MOSDFailure.h"
#include "messages/MOSDOp.h"
#include "messages/MOSDOpReply.h"
#include "messages/MOSDSubOp.h"
#include "messages/MOSDSubOpReply.h"
#include "messages/MOSDBoot.h"
#include "messages/MOSDPGTemp.h"

#include "messages/MOSDMap.h"
#include "messages/MOSDPGNotify.h"
#include "messages/MOSDPGQuery.h"
#include "messages/MOSDPGLog.h"
#include "messages/MOSDPGRemove.h"
#include "messages/MOSDPGInfo.h"
#include "messages/MOSDPGCreate.h"
#include "messages/MOSDPGTrim.h"
#include "messages/MOSDPGMissing.h"

#include "messages/MOSDAlive.h"

#include "messages/MOSDScrub.h"
#include "messages/MOSDRepScrub.h"

#include "messages/MMonCommand.h"

#include "messages/MPGStats.h"
#include "messages/MPGStatsAck.h"

#include "messages/MClass.h"

#include "messages/MWatchNotify.h"

#include "common/ProfLogger.h"
#include "common/ProfLogType.h"
#include "common/Timer.h"
#include "common/LogClient.h"

#include "common/ClassHandler.h"

#include "auth/AuthAuthorizeHandler.h"

#include "common/errno.h"

#include <iostream>
#include <errno.h>
#include <sys/stat.h>

#ifdef DARWIN
#include <sys/param.h>
#include <sys/mount.h>
#endif // DARWIN

#include "objclass/objclass.h"

#include "config.h"

#define DOUT_SUBSYS osd
#undef dout_prefix
#define dout_prefix _prefix(*_dout, whoami, osdmap)

static ostream& _prefix(ostream& out, int whoami, OSDMap *osdmap) {
  return out << "osd" << whoami << " " << (osdmap ? osdmap->get_epoch():0) << " ";
}

const coll_t coll_t::META_COLL("meta");
const coll_t coll_t::TEMP_COLL("temp");

const struct CompatSet::Feature ceph_osd_feature_compat[] = {
  END_FEATURE
};
const struct CompatSet::Feature ceph_osd_feature_incompat[] = {
  CEPH_OSD_FEATURE_INCOMPAT_BASE,
  CEPH_OSD_FEATURE_INCOMPAT_PGINFO,
  CEPH_OSD_FEATURE_INCOMPAT_OLOC,
  CEPH_OSD_FEATURE_INCOMPAT_LEC,
  END_FEATURE
};
const struct CompatSet::Feature ceph_osd_feature_ro_compat[] = {
  END_FEATURE
};



ObjectStore *OSD::create_object_store(const char *dev, const char *jdev)
{
  struct stat st;
  if (::stat(dev, &st) != 0)
    return 0;

  //if (g_conf.ebofs) 
  //return new Ebofs(dev, jdev);
  if (g_conf.filestore)
    return new FileStore(dev, jdev);

  if (S_ISDIR(st.st_mode))
    return new FileStore(dev, jdev);
  else
    return 0;
  //return new Ebofs(dev, jdev);
}

#undef dout_prefix
#define dout_prefix *_dout

int OSD::mkfs(const char *dev, const char *jdev, ceph_fsid_t fsid, int whoami)
{
  int ret;
  ObjectStore *store = NULL;
  OSDSuperblock sb;
  sb.fsid = fsid;
  sb.whoami = whoami;

  try {
    store = create_object_store(dev, jdev);
    if (!store) {
      ret = -ENOENT;
      goto out;
    }
    ret = store->mkfs();
    if (ret) {
      derr << "OSD::mkfs: FileStore::mkfs failed with error " << ret << dendl;
      goto free_store;
    }
    ret = store->mount();
    if (ret) {
      derr << "OSD::mkfs: couldn't mount FileStore: error " << ret << dendl;
      goto free_store;
    }
    ret = write_meta(dev, fsid, whoami);
    if (ret) {
      derr << "OSD::mkfs: failed to write fsid file: error " << ret << dendl;
      goto umount_store;
    }

    // age?
    if (g_conf.osd_age_time != 0) {
      if (g_conf.osd_age_time >= 0) {
	dout(0) << "aging..." << dendl;
	Ager ager(store);
	ager.age(g_conf.osd_age_time,
		 g_conf.osd_age,
		 g_conf.osd_age - .05,
		 50000,
		 g_conf.osd_age - .05);
      }
    }

    // benchmark?
    if (g_conf.osd_auto_weight) {
      bufferlist bl;
      bufferptr bp(1048576);
      bp.zero();
      bl.push_back(bp);
      dout(0) << "testing disk bandwidth..." << dendl;
      utime_t start = g_clock.now();
      object_t oid("disk_bw_test");
      for (int i=0; i<1000; i++) {
	ObjectStore::Transaction *t = new ObjectStore::Transaction;
	t->write(coll_t::META_COLL, sobject_t(oid, 0), i*bl.length(), bl.length(), bl);
	store->queue_transaction(NULL, t);
      }
      store->sync();
      utime_t end = g_clock.now();
      end -= start;
      dout(0) << "measured " << (1000.0 / (double)end) << " mb/sec" << dendl;
      ObjectStore::Transaction tr;
      tr.remove(coll_t::META_COLL, sobject_t(oid, 0));
      ret = store->apply_transaction(tr);
      if (ret) {
	derr << "OSD::mkfs: error while benchmarking: apply_transaction returned "
	     << ret << dendl;
	goto umount_store;
      }

      // set osd weight
      sb.weight = (1000.0 / (double)end);
    }

    {
      bufferlist bl;
      ::encode(sb, bl);

      ObjectStore::Transaction t;
      t.create_collection(coll_t::META_COLL);
      t.write(coll_t::META_COLL, OSD_SUPERBLOCK_POBJECT, 0, bl.length(), bl);
      t.create_collection(coll_t::TEMP_COLL);
      ret = store->apply_transaction(t);
      if (ret) {
	derr << "OSD::mkfs: error while writing OSD_SUPERBLOCK_POBJECT: "
	     << "apply_transaction returned " << ret << dendl;
	goto umount_store;
      }
    }
  }
  catch (const std::exception &se) {
    derr << "OSD::mkfs: caught exception " << se.what() << dendl;
    ret = 1000;
  }
  catch (...) {
    derr << "OSD::mkfs: caught unknown exception." << dendl;
    ret = 1000;
  }

umount_store:
  store->umount();
free_store:
  delete store;
out:
  return ret;
}

int OSD::mkjournal(const char *dev, const char *jdev)
{
  ObjectStore *store = create_object_store(dev, jdev);
  if (!store)
    return -ENOENT;
  return store->mkjournal();
}

int OSD::flushjournal(const char *dev, const char *jdev)
{
  ObjectStore *store = create_object_store(dev, jdev);
  if (!store)
    return -ENOENT;
  int err = store->mount();
  if (!err) {
    store->sync_and_flush();
    store->umount();
  }
  delete store;
  return err;
}

int OSD::write_meta(const char *base, const char *file, const char *val, size_t vallen)
{
  char fn[PATH_MAX];
  int fd;

  snprintf(fn, sizeof(fn), "%s/%s", base, file);
  fd = ::open(fn, O_WRONLY|O_CREAT|O_TRUNC, 0644);
  if (fd < 0)
    return -errno;
  int r = ::write(fd, val, vallen);
  if (r < 0)
    r = -errno;
  else
    r = 0;
  ::close(fd);
  return r;
}

int OSD::read_meta(const char *base, const char *file, char *val, size_t vallen)
{
  char fn[PATH_MAX];
  int fd, len;

  snprintf(fn, sizeof(fn), "%s/%s", base, file);
  fd = ::open(fn, O_RDONLY);
  if (fd < 0)
    return -1;
  len = ::read(fd, val, vallen);
  ::close(fd);
  if (len > 0 && len < (int)vallen)
    val[len] = 0;
  return len;
}

#define FSID_FORMAT "%02x%02x%02x%02x-%02x%02x-%02x%02x-%02x%02x-" \
	"%02x%02x%02x%02x%02x%02x"
#define PR_FSID(f) (f)->fsid[0], (f)->fsid[1], (f)->fsid[2], (f)->fsid[3], \
		(f)->fsid[4], (f)->fsid[5], (f)->fsid[6], (f)->fsid[7],    \
		(f)->fsid[8], (f)->fsid[9], (f)->fsid[10], (f)->fsid[11],  \
		(f)->fsid[12], (f)->fsid[13], (f)->fsid[14], (f)->fsid[15]

int OSD::write_meta(const char *base, ceph_fsid_t& fsid, int whoami)
{
  char val[80];
  
  snprintf(val, sizeof(val), "%s\n", CEPH_OSD_ONDISK_MAGIC);
  write_meta(base, "magic", val, strlen(val));

  snprintf(val, sizeof(val), "%d\n", whoami);
  write_meta(base, "whoami", val, strlen(val));

  snprintf(val, sizeof(val), FSID_FORMAT "\n", PR_FSID(&fsid));
  write_meta(base, "ceph_fsid", val, strlen(val));
  
  return 0;
}

int OSD::peek_meta(const char *dev, string& magic, ceph_fsid_t& fsid, int& whoami)
{
  char val[80] = { 0 };

  if (read_meta(dev, "magic", val, sizeof(val)) < 0)
    return -errno;
  int l = strlen(val);
  if (l && val[l-1] == '\n')
    val[l-1] = 0;
  magic = val;

  if (read_meta(dev, "whoami", val, sizeof(val)) < 0)
    return -errno;
  whoami = atoi(val);

  if (read_meta(dev, "ceph_fsid", val, sizeof(val)) < 0)
    return -errno;
  
  memset(&fsid, 0, sizeof(fsid));
  unsigned o = 0;
  for (char *p = val; *p && p < (val+sizeof(val)) && o < 2*sizeof(fsid); p++) {
    int digit = -1;
    if (*p >= '0' && *p <= '9')
      digit = *p - '0';
    else if (*p >= 'a' && *p <= 'f')
      digit = *p - 'a' + 10;
    else if (*p >= 'A' && *p <= 'F')
      digit = *p - 'A' + 10;

    if (digit >= 0) {
      if (o & 1)
	fsid.fsid[o/2] = fsid.fsid[o/2] * 16 + digit;
      else
	fsid.fsid[o/2] = digit;
      o++;
    }    
  }
  return 0;
}

#undef dout_prefix
#define dout_prefix _prefix(*_dout, whoami, osdmap)

// cons/des

OSD::OSD(int id, Messenger *internal_messenger, Messenger *external_messenger, Messenger *hbm, MonClient *mc, const char *dev, const char *jdev) :
  osd_lock("OSD::osd_lock"),
  timer(osd_lock),
  cluster_messenger(internal_messenger),
  client_messenger(external_messenger),
  monc(mc),
  logger(NULL), logger_started(false),
  store(NULL),
  map_in_progress(false),
  clog(client_messenger, &mc->monmap, mc, LogClient::NO_FLAGS),
  whoami(id),
  dev_path(dev), journal_path(jdev),
  dispatch_running(false),
  osd_compat(ceph_osd_feature_compat,
	     ceph_osd_feature_ro_compat,
	     ceph_osd_feature_incompat),
  state(STATE_BOOTING), boot_epoch(0), up_epoch(0),
  op_tp("OSD::op_tp", g_conf.osd_op_threads),
  recovery_tp("OSD::recovery_tp", g_conf.osd_recovery_threads),
  disk_tp("OSD::disk_tp", g_conf.osd_disk_threads),
  heartbeat_lock("OSD::heartbeat_lock"),
  heartbeat_stop(false), heartbeat_epoch(0),
  heartbeat_messenger(hbm),
  heartbeat_thread(this),
  heartbeat_dispatcher(this),
  decayrate(5.0),
  stat_oprate(),
  peer_stat_lock("OSD::peer_stat_lock"),
  read_latency_calc(g_conf.osd_max_opq<1 ? 1:g_conf.osd_max_opq),
  qlen_calc(3),
  iat_averager(g_conf.osd_flash_crowd_iat_alpha),
  finished_lock("OSD::finished_lock"),
  op_wq(this, &op_tp),
  osdmap(NULL),
  map_lock("OSD::map_lock"),
  map_cache_lock("OSD::map_cache_lock"),
  class_lock("OSD::class_lock"),
  up_thru_wanted(0), up_thru_pending(0),
  pg_stat_queue_lock("OSD::pg_stat_queue_lock"),
  osd_stat_updated(false),
  last_tid(0),
  tid_lock("OSD::tid_lock"),
  backlog_wq(this, &disk_tp),
  recovery_ops_active(0),
  recovery_wq(this, &recovery_tp),
  remove_list_lock("OSD::remove_list_lock"),
  replay_queue_lock("OSD::replay_queue_lock"),
  snap_trim_wq(this, &disk_tp),
  sched_scrub_lock("OSD::sched_scrub_lock"),
  scrubs_pending(0),
  scrubs_active(0),
  scrub_wq(this, &disk_tp),
<<<<<<< HEAD
  remove_wq(this, &disk_tp),
  watch_lock("OSD::watch_lock"),
  watch_timer(watch_lock)
=======
  rep_scrub_wq(this, &disk_tp),
  remove_wq(this, &disk_tp)
>>>>>>> ec9d14c1
{
  monc->set_messenger(client_messenger);

  map_in_progress_cond = new Cond();
  
  osdmap = 0;

  memset(&my_stat, 0, sizeof(my_stat));

  stat_ops = 0;
  stat_qlen = 0;
  stat_rd_ops = stat_rd_ops_shed_in = stat_rd_ops_shed_out = 0;
  stat_rd_ops_in_queue = 0;

  pending_ops = 0;
  waiting_for_no_ops = false;
}

OSD::~OSD()
{
  delete map_in_progress_cond;
  delete class_handler;
  delete osdmap;
  logger_remove(logger);
  delete logger;
  delete store;
}

bool got_sigterm = false;

void handle_signal(int signal)
{
  switch (signal) {
  case SIGTERM:
  case SIGINT:
    got_sigterm = true;
    break;
  }
}

void cls_initialize(OSD *_osd);


int OSD::pre_init()
{
  Mutex::Locker lock(osd_lock);
  
  assert(!store);
  store = create_object_store(dev_path, journal_path);
  if (!store) {
    derr << "OSD::pre_init: unable to create object store" << dendl;
    return -ENODEV;
  }

  if (store->test_mount_in_use()) {
    derr << "OSD::pre_init: object store '" << dev_path << "' is "
         << "currently in use. (Is cosd already running?)" << dendl;
    return -EBUSY;
  }
  return 0;
}

int OSD::init()
{
  Mutex::Locker lock(osd_lock);

  timer.init();
  watch_timer.init();
  watch = new Watch();

  // mount.
  dout(2) << "mounting " << dev_path << " " << (journal_path ? journal_path : "(no journal)") << dendl;
  assert(store);  // call pre_init() first!

  int r = store->mount();
  if (r < 0) {
    derr << "OSD:init: unable to mount object store" << dendl;
    return r;
  }

  dout(2) << "boot" << dendl;

  // read superblock
  r = read_superblock();
  if (r < 0) {
    derr << "OSD::init() : unable to read osd superblock" << dendl;
    store->umount();
    delete store;
    return -1;
  }

  class_handler = new ClassHandler(this);
  if (!class_handler)
    return -ENOMEM;
  cls_initialize(this);

  // load up "current" osdmap
  assert_warn(!osdmap);
  if (osdmap) {
    derr << "OSD::init: unable to read current osdmap" << dendl;
    return -1;
  }
  osdmap = new OSDMap;
  if (superblock.current_epoch) {
    bufferlist bl;
    get_map_bl(superblock.current_epoch, bl);
    osdmap->decode(bl);
  }

  clear_temp();

  // make sure (newish) temp dir exists
  if (!store->collection_exists(coll_t::TEMP_COLL)) {
    dout(10) << "creating temp pg dir" << dendl;
    ObjectStore::Transaction t;
    t.create_collection(coll_t::TEMP_COLL);
    store->apply_transaction(t);
  }

  // load up pgs (as they previously existed)
  load_pgs();
  
  dout(2) << "superblock: i am osd" << superblock.whoami << dendl;
  assert_warn(whoami == superblock.whoami);
  if (whoami != superblock.whoami) {
    derr << "OSD::init: logic error: superblock says osd"
	 << superblock.whoami << " but i am osd" << whoami << dendl;
    return -EINVAL;
  }

  open_logger();
    
  // i'm ready!
  client_messenger->add_dispatcher_head(this);
  client_messenger->add_dispatcher_head(&clog);
  cluster_messenger->add_dispatcher_head(this);

  heartbeat_messenger->add_dispatcher_head(&heartbeat_dispatcher);

  monc->set_want_keys(CEPH_ENTITY_TYPE_MON | CEPH_ENTITY_TYPE_OSD);
  monc->init();

  osd_lock.Unlock();

  monc->authenticate();
  monc->wait_auth_rotating(30.0);

  osd_lock.Lock();

  op_tp.start();
  recovery_tp.start();
  disk_tp.start();

  // start the heartbeat
  heartbeat_thread.create();

  // tick
  timer.add_event_after(g_conf.osd_heartbeat_interval, new C_Tick(this));

  if (false) {
    signal(SIGTERM, handle_signal);
    signal(SIGINT, handle_signal);
  }
#if 0
  int ret = monc->start_auth_rotating(ename, KEY_ROTATE_TIME);
  if (ret < 0) {
    dout(0) << "could not start rotating keys, err=" << ret << dendl;
    return ret;
  }
  dout(0) << "started rotating keys" << dendl;
#endif

  return 0;
}

void OSD::open_logger()
{
  dout(10) << "open_logger" << dendl;

  static ProfLogType osd_logtype(l_osd_first, l_osd_last);
  static bool didit = false;
  if (!didit) {
    didit = true;
    osd_logtype.add_set(l_osd_opq, "opq");       // op queue length (waiting to be processed yet)
    osd_logtype.add_inc(l_osd_op, "op");         // ops/sec
    osd_logtype.add_set(l_osd_opwip, "opwip");   // ops currently being processed
    osd_logtype.add_inc(l_osd_c_rd, "c_rd");     // client reads
    osd_logtype.add_inc(l_osd_c_rdb, "c_rdb");   // client read bytes
    osd_logtype.add_inc(l_osd_c_wr, "c_wr");     // client writes
    osd_logtype.add_inc(l_osd_c_wrb,"c_wrb");    // client write bytes
  
    osd_logtype.add_inc(l_osd_r_wr, "r_wr");     // replicated writes
    osd_logtype.add_inc(l_osd_r_wrb, "r_wrb");   // replicated write bytes

    osd_logtype.add_inc(l_osd_subop, "subop");   // subops (replicated writes, recovery)

    osd_logtype.add_inc(l_osd_rop, "rop");
    osd_logtype.add_inc(l_osd_r_push, "r_push");
    osd_logtype.add_inc(l_osd_r_pushb, "r_pushb");
    osd_logtype.add_inc(l_osd_r_pull, "r_pull");
    osd_logtype.add_inc(l_osd_r_pullb, "r_pullb");
  
    osd_logtype.add_set(l_osd_qlen, "qlen");
    osd_logtype.add_set(l_osd_rqlen, "rqlen");
    osd_logtype.add_set(l_osd_rdlat, "rdlat");
    osd_logtype.add_set(l_osd_rdlatm, "rdlatm");
    osd_logtype.add_set(l_osd_fshdin, "fshdin");
    osd_logtype.add_set(l_osd_fshdout, "fshdout");
    osd_logtype.add_inc(l_osd_shdout, "shdout");
    osd_logtype.add_inc(l_osd_shdin, "shdin");

    osd_logtype.add_set(l_osd_loadavg, "loadavg");

    osd_logtype.add_inc(l_osd_rlsum, "rlsum");
    osd_logtype.add_inc(l_osd_rlnum, "rlnum");

    osd_logtype.add_set(l_osd_numpg, "numpg");   // num pgs
    osd_logtype.add_set(l_osd_numpg_primary, "numpg_primary"); // num primary pgs
    osd_logtype.add_set(l_osd_numpg_replica, "numpg_replica"); // num replica pgs
    osd_logtype.add_set(l_osd_numpg_stray, "numpg_stray");   // num stray pgs
    osd_logtype.add_set(l_osd_hbto, "hbto");     // heartbeat peers we send to
    osd_logtype.add_set(l_osd_hbfrom, "hbfrom"); // heartbeat peers we recv from
  
    osd_logtype.add_set(l_osd_buf, "buf");       // total ceph::buffer bytes
  
    osd_logtype.add_inc(l_osd_map, "map");
    osd_logtype.add_inc(l_osd_mapi, "mapi");
    osd_logtype.add_inc(l_osd_mapidup, "mapidup");
    osd_logtype.add_inc(l_osd_mapf, "mapf");
    osd_logtype.add_inc(l_osd_mapfdup, "mapfdup");

    osd_logtype.validate();
  }

  char name[80];
  snprintf(name, sizeof(name), "osd.%d.log", whoami);
  logger = new ProfLogger(name, (ProfLogType*)&osd_logtype);
  logger_add(logger);  

  if (osdmap->get_epoch() > 0)
    start_logger();
}

void OSD::start_logger()
{
  logger_tare(osdmap->get_created());
  logger_start();
  logger_started = true;
}

int OSD::shutdown()
{
  g_conf.debug_osd = 100;
  g_conf.debug_journal = 100;
  g_conf.debug_filestore = 100;
  g_conf.debug_ebofs = 100;
  g_conf.debug_ms = 100;
  
  derr << "OSD::shutdown" << dendl;

  state = STATE_STOPPING;

  timer.shutdown();

  watch_lock.Lock();
  watch_timer.shutdown();
  watch_lock.Unlock();

  heartbeat_lock.Lock();
  heartbeat_stop = true;
  heartbeat_cond.Signal();
  heartbeat_lock.Unlock();
  heartbeat_thread.join();

  // finish ops
  wait_for_no_ops();
  dout(10) << "no ops" << dendl;

  recovery_tp.stop();
  dout(10) << "recovery tp stopped" << dendl;
  op_tp.stop();
  dout(10) << "op tp stopped" << dendl;

  // pause _new_ disk work first (to avoid racing with thread pool),
  disk_tp.pause_new();
  dout(10) << "disk tp paused (new), kicking all pgs" << dendl;

  // then kick all pgs,
  for (hash_map<pg_t, PG*>::iterator p = pg_map.begin();
       p != pg_map.end();
       p++) {
    dout(20) << " kicking pg " << p->first << dendl;
    p->second->lock();
    p->second->kick();
    p->second->unlock();
  }
  dout(20) << " kicked all pgs" << dendl;

  // then stop thread.
  disk_tp.stop();
  dout(10) << "disk tp stopped" << dendl;

  // tell pgs we're shutting down
  for (hash_map<pg_t, PG*>::iterator p = pg_map.begin();
       p != pg_map.end();
       p++) {
    p->second->lock();
    p->second->on_shutdown();
    p->second->unlock();
  }

  osd_lock.Unlock();
  store->sync();
  store->flush();
  osd_lock.Lock();

  // zap waiters (bleh, this is messy)
  finished_lock.Lock();
  finished.clear();
  finished_lock.Unlock();

  // note unmount epoch
  dout(10) << "noting clean unmount in epoch " << osdmap->get_epoch() << dendl;
  superblock.mounted = boot_epoch;
  superblock.clean_thru = osdmap->get_epoch();
  ObjectStore::Transaction t;
  write_superblock(t);
  int r = store->apply_transaction(t);
  if (r) {
    derr << "OSD::shutdown: error writing superblock: "
	 << cpp_strerror(r) << dendl;
  }

  // flush data to disk
  osd_lock.Unlock();
  dout(10) << "sync" << dendl;
  store->sync();
  r = store->umount();
  delete store;
  store = 0;
  dout(10) << "sync done" << dendl;
  osd_lock.Lock();

  clear_pg_stat_queue();

  // close pgs
  for (hash_map<pg_t, PG*>::iterator p = pg_map.begin();
       p != pg_map.end();
       p++) {
    PG *pg = p->second;
    pg->put();
  }
  pg_map.clear();

  client_messenger->shutdown();
  cluster_messenger->shutdown();
  if (heartbeat_messenger)
    heartbeat_messenger->shutdown();

  monc->shutdown();

  delete watch;

  return r;
}

void OSD::write_superblock(ObjectStore::Transaction& t)
{
  dout(10) << "write_superblock " << superblock << dendl;

  //hack: at minimum it's using the baseline feature set
  if (!superblock.compat_features.incompat.mask |
      CEPH_OSD_FEATURE_INCOMPAT_BASE.id)
    superblock.compat_features.incompat.insert(CEPH_OSD_FEATURE_INCOMPAT_BASE);

  bufferlist bl;
  ::encode(superblock, bl);
  t.write(coll_t::META_COLL, OSD_SUPERBLOCK_POBJECT, 0, bl.length(), bl);
}

int OSD::read_superblock()
{
  bufferlist bl;
  int r = store->read(coll_t::META_COLL, OSD_SUPERBLOCK_POBJECT, 0, 0, bl);
  if (r < 0)
    return r;

  bufferlist::iterator p = bl.begin();
  ::decode(superblock, p);

  dout(10) << "read_superblock " << superblock << dendl;
  if (osd_compat.compare(superblock.compat_features) < 0) {
    derr << "The disk uses features unsupported by the executable." << dendl;
    derr << " ondisk features " << superblock.compat_features << dendl;
    derr << " daemon features " << osd_compat << dendl;

    if (osd_compat.writeable(superblock.compat_features)) {
      derr << "it is still writeable, though. Missing features:" << dendl;
      CompatSet diff = osd_compat.unsupported(superblock.compat_features);
      return -EOPNOTSUPP;
    }
    else {
      derr << "Cannot write to disk! Missing features:" << dendl;
      CompatSet diff = osd_compat.unsupported(superblock.compat_features);
      return -EOPNOTSUPP;
    }
  }

  if (whoami != superblock.whoami) {
    derr << "read_superblock superblock says osd" << superblock.whoami
         << ", but i (think i) am osd" << whoami << dendl;
    return -1;
  }
  
  return 0;
}



void OSD::clear_temp()
{
  dout(10) << "clear_temp" << dendl;

  vector<sobject_t> objects;
  store->collection_list(coll_t::TEMP_COLL, objects);

  dout(10) << objects.size() << " objects" << dendl;
  if (objects.empty())
    return;

  // delete them.
  ObjectStore::Transaction *t = new ObjectStore::Transaction;
  for (vector<sobject_t>::iterator p = objects.begin();
       p != objects.end();
       p++)
    t->collection_remove(coll_t::TEMP_COLL, *p);
  int r = store->queue_transaction(NULL, t);
  assert(r == 0);
  store->sync_and_flush();
  dout(10) << "done" << dendl;
}


// ======================================================
// PG's

PGPool* OSD::_get_pool(int id)
{
  map<int, PGPool*>::iterator pm = pool_map.find(id);
  PGPool *p = (pm == pool_map.end()) ? NULL : pm->second;

  if (!p) {
    if (!osdmap->have_pg_pool(id)) {
      dout(5) << __func__ << ": the OSDmap does not contain a PG pool with id = "
	      << id << dendl;
      return NULL;
    }

    p = new PGPool(id, osdmap->get_pool_name(id),
		   osdmap->get_pg_pool(id)->v.auid );
    pool_map[id] = p;
    p->get();
    
    const pg_pool_t *pi = osdmap->get_pg_pool(id);
    p->info = *pi;
    p->snapc = pi->get_snap_context();

    pi->build_removed_snaps(p->cached_removed_snaps);
  }
  dout(10) << "_get_pool " << p->id << " " << p->num_pg << " -> " << (p->num_pg+1) << dendl;
  p->num_pg++;
  return p;
}

void OSD::_put_pool(PGPool *p)
{
  dout(10) << "_put_pool " << p->id << " " << p->num_pg
	   << " -> " << (p->num_pg-1) << dendl;
  assert(p->num_pg > 0);
  p->num_pg--;
  if (!p->num_pg) {
    pool_map.erase(p->id);
    p->put();
  }
}

PG *OSD::_open_lock_pg(pg_t pgid, bool no_lockdep_check)
{
  assert(osd_lock.is_locked());

  dout(10) << "_open_lock_pg " << pgid << dendl;
  PGPool *pool = _get_pool(pgid.pool());
  assert(pool);

  // create
  PG *pg;
  sobject_t logoid = make_pg_log_oid(pgid);
  sobject_t infooid = make_pg_biginfo_oid(pgid);
  if (osdmap->get_pg_type(pgid) == CEPH_PG_TYPE_REP)
    pg = new ReplicatedPG(this, pool, pgid, logoid, infooid);
  //else if (pgid.is_raid4())
  //pg = new RAID4PG(this, pgid);
  else 
    assert(0);

  assert(pg_map.count(pgid) == 0);
  pg_map[pgid] = pg;

  pg->lock(no_lockdep_check); // always lock.
  pg->get();  // because it's in pg_map
  return pg;
}


PG *OSD::_create_lock_pg(pg_t pgid, ObjectStore::Transaction& t)
{
  assert(osd_lock.is_locked());
  dout(10) << "_create_lock_pg " << pgid << dendl;

  if (pg_map.count(pgid)) 
    dout(0) << "_create_lock_pg on " << pgid << ", already have " << *pg_map[pgid] << dendl;

  // open
  PG *pg = _open_lock_pg(pgid);

  // create collection
  assert(!store->collection_exists(coll_t(pgid)));
  t.create_collection(coll_t(pgid));

  pg->write_info(t);
  pg->write_log(t);

  return pg;
}

PG *OSD::_create_lock_new_pg(pg_t pgid, vector<int>& acting, ObjectStore::Transaction& t)
{
  assert(osd_lock.is_locked());
  dout(20) << "_create_lock_new_pg pgid " << pgid << " -> " << acting << dendl;
  assert(whoami == acting[0]);
  assert(pg_map.count(pgid) == 0);

  PG *pg = _open_lock_pg(pgid, true);

  assert(!store->collection_exists(coll_t(pgid)));
  t.create_collection(coll_t(pgid));

  pg->set_role(0);
  pg->acting.swap(acting);
  pg->up = pg->acting;
  pg->info.history.epoch_created = 
    pg->info.history.last_epoch_started =
    pg->info.history.same_up_since =
    pg->info.history.same_acting_since =
    pg->info.history.same_primary_since = osdmap->get_epoch();

  pg->write_info(t);
  pg->write_log(t);
  
  dout(7) << "_create_lock_new_pg " << *pg << dendl;
  return pg;
}


bool OSD::_have_pg(pg_t pgid)
{
  assert(osd_lock.is_locked());
  return pg_map.count(pgid);
}

PG *OSD::_lookup_lock_pg(pg_t pgid)
{
  assert(osd_lock.is_locked());
  assert(pg_map.count(pgid));
  PG *pg = pg_map[pgid];
  pg->lock();
  return pg;
}

PG *OSD::lookup_lock_pg(pg_t pgid)
{
  osd_lock.Lock();
  PG *pg = _lookup_lock_pg(pgid);
  osd_lock.Unlock();
  return pg;
}

PG *OSD::lookup_lock_raw_pg(pg_t pgid)
{
  osd_lock.Lock();
  pgid = osdmap->raw_pg_to_pg(pgid);
  PG *pg = _lookup_lock_pg(pgid);
  osd_lock.Unlock();
  return pg;
}

void OSD::load_pgs()
{
  assert(osd_lock.is_locked());
  dout(10) << "load_pgs" << dendl;
  assert(pg_map.empty());

  vector<coll_t> ls;
  store->list_collections(ls);

  for (vector<coll_t>::iterator it = ls.begin();
       it != ls.end();
       it++) {
    pg_t pgid;
    snapid_t snap;
    if (!it->is_pg(pgid, snap)) {
      dout(10) << "load_pgs skipping non-pg " << *it << dendl;
      continue;
    }
    if (snap != CEPH_NOSNAP) {
      dout(10) << "load_pgs skipping snapped dir " << *it
	       << " (pg " << pgid << " snap " << snap << ")" << dendl;
      continue;
    }

    if (!osdmap->have_pg_pool(pgid.pool())) {
      dout(10) << __func__ << ": skipping PG " << pgid << " because we don't have pool "
	       << pgid.pool() << dendl;
      continue;
    }

    PG *pg = _open_lock_pg(pgid);

    // read pg state, log
    pg->read_state(store);

    // generate state for current mapping
    int nrep = osdmap->pg_to_acting_osds(pgid, pg->acting);
    int role = osdmap->calc_pg_role(whoami, pg->acting, nrep);
    pg->set_role(role);

    dout(10) << "load_pgs loaded " << *pg << " " << pg->log << dendl;
    pg->unlock();
  }
  dout(10) << "load_pgs done" << dendl;
}
 


/*
 * calculate prior pg members during an epoch interval [start,end)
 *  - from each epoch, include all osds up then AND now
 *  - if no osds from then are up now, include them all, even tho they're not reachable now
 */
void OSD::calc_priors_during(pg_t pgid, epoch_t start, epoch_t end, set<int>& pset)
{
  dout(15) << "calc_priors_during " << pgid << " [" << start << "," << end << ")" << dendl;
  
  for (epoch_t e = start; e < end; e++) {
    OSDMap *oldmap = get_map(e);
    vector<int> acting;
    oldmap->pg_to_acting_osds(pgid, acting);
    dout(20) << "  " << pgid << " in epoch " << e << " was " << acting << dendl;
    int added = 0;
    for (unsigned i=0; i<acting.size(); i++)
      if (acting[i] != whoami && osdmap->is_up(acting[i])) {
	pset.insert(acting[i]);
	added++;
      }
    if (!added && acting.size()) {
      // sucky.  add down osds, even tho we can't reach them right now.
      for (unsigned i=0; i<acting.size(); i++)
	if (acting[i] != whoami)
	  pset.insert(acting[i]);
    }
  }
  dout(10) << "calc_priors_during " << pgid
	   << " [" << start << "," << end 
	   << ") = " << pset << dendl;
}


/**
 * check epochs starting from start to verify the pg acting set hasn't changed
 * up until now
 */
void OSD::project_pg_history(pg_t pgid, PG::Info::History& h, epoch_t from,
			     vector<int>& lastup, vector<int>& lastacting)
{
  dout(15) << "project_pg_history " << pgid
           << " from " << from << " to " << osdmap->get_epoch()
           << ", start " << h
           << dendl;

  for (epoch_t e = osdmap->get_epoch();
       e > from;
       e--) {
    // verify during intermediate epoch (e-1)
    OSDMap *oldmap = get_map(e-1);

    vector<int> up, acting;
    oldmap->pg_to_up_acting_osds(pgid, up, acting);

    // acting set change?
    if (acting != lastacting && e > h.same_acting_since) {
      dout(15) << "project_pg_history " << pgid << " changed in " << e 
                << " from " << acting << " -> " << lastacting << dendl;
      h.same_acting_since = e;
    }
    // up set change?
    if (up != lastup && e > h.same_up_since) {
      dout(15) << "project_pg_history " << pgid << " changed in " << e 
                << " from " << up << " -> " << lastup << dendl;
      h.same_up_since = e;
    }

    // primary change?
    if (!(!acting.empty() && !lastacting.empty() && acting[0] == lastacting[0]) &&
        e > h.same_primary_since) {
      dout(15) << "project_pg_history " << pgid << " primary changed in " << e << dendl;
      h.same_primary_since = e;
    }

    if (h.same_acting_since >= e && h.same_up_since >= e && h.same_primary_since >= e)
      break;
  }

  dout(15) << "project_pg_history end " << h << dendl;
}

// -------------------------------------

void OSD::update_osd_stat()
{
  // fill in osd stats too
  struct statfs stbuf;
  store->statfs(&stbuf);

  osd_stat.kb = stbuf.f_blocks * stbuf.f_bsize / 1024;
  osd_stat.kb_used = (stbuf.f_blocks - stbuf.f_bfree) * stbuf.f_bsize / 1024;
  osd_stat.kb_avail = stbuf.f_bavail * stbuf.f_bsize / 1024;

  osd_stat.hb_in.clear();
  for (map<int,epoch_t>::iterator p = heartbeat_from.begin(); p != heartbeat_from.end(); p++)
    osd_stat.hb_in.push_back(p->first);
  osd_stat.hb_out.clear();
  for (map<int,epoch_t>::iterator p = heartbeat_to.begin(); p != heartbeat_to.end(); p++)
    osd_stat.hb_out.push_back(p->first);

  dout(20) << "update_osd_stat " << osd_stat << dendl;
}

void OSD::_refresh_my_stat(utime_t now)
{
  assert(heartbeat_lock.is_locked());
  assert(peer_stat_lock.is_locked());

  // refresh?
  if (now - my_stat.stamp > g_conf.osd_stat_refresh_interval ||
      pending_ops > 2*my_stat.qlen) {

    update_osd_stat();

    now.encode_timeval(&my_stat.stamp);
    my_stat.oprate = stat_oprate.get(now, decayrate);

    //read_latency_calc.set_size( 20 );  // hrm.

    // qlen
    my_stat.qlen = 0;
    if (stat_ops)
      my_stat.qlen = (float)stat_qlen / (float)stat_ops;  //get_average();

    // rd ops shed in
    float frac_rd_ops_shed_in = 0;
    float frac_rd_ops_shed_out = 0;
    if (stat_rd_ops) {
      frac_rd_ops_shed_in = (float)stat_rd_ops_shed_in / (float)stat_rd_ops;
      frac_rd_ops_shed_out = (float)stat_rd_ops_shed_out / (float)stat_rd_ops;
    }
    my_stat.frac_rd_ops_shed_in = (my_stat.frac_rd_ops_shed_in + frac_rd_ops_shed_in) / 2.0;
    my_stat.frac_rd_ops_shed_out = (my_stat.frac_rd_ops_shed_out + frac_rd_ops_shed_out) / 2.0;

    // recent_qlen
    qlen_calc.add(my_stat.qlen);
    my_stat.recent_qlen = qlen_calc.get_average();

    // read latency
    if (stat_rd_ops) {
      my_stat.read_latency = read_latency_calc.get_average();
      if (my_stat.read_latency < 0) my_stat.read_latency = 0;
    } else {
      my_stat.read_latency = 0;
    }

    my_stat.read_latency_mine = my_stat.read_latency * (1.0 - frac_rd_ops_shed_in);

    logger->fset(l_osd_qlen, my_stat.qlen);
    logger->fset(l_osd_rqlen, my_stat.recent_qlen);
    logger->fset(l_osd_rdlat, my_stat.read_latency);
    logger->fset(l_osd_rdlatm, my_stat.read_latency_mine);
    logger->fset(l_osd_fshdin, my_stat.frac_rd_ops_shed_in);
    logger->fset(l_osd_fshdout, my_stat.frac_rd_ops_shed_out);
    dout(30) << "_refresh_my_stat " << my_stat << dendl;

    stat_rd_ops = 0;
    stat_rd_ops_shed_in = 0;
    stat_rd_ops_shed_out = 0;
    stat_ops = 0;
    stat_qlen = 0;
  }
}

osd_peer_stat_t OSD::get_my_stat_for(utime_t now, int peer)
{
  Mutex::Locker hlock(heartbeat_lock);
  Mutex::Locker lock(peer_stat_lock);
  _refresh_my_stat(now);
  my_stat_on_peer[peer] = my_stat;
  return my_stat;
}

void OSD::take_peer_stat(int peer, const osd_peer_stat_t& stat)
{
  Mutex::Locker lock(peer_stat_lock);
  dout(15) << "take_peer_stat peer osd" << peer << " " << stat << dendl;
  peer_stat[peer] = stat;
}

void OSD::update_heartbeat_peers()
{
  assert(osd_lock.is_locked());
  heartbeat_lock.Lock();

  /*
  for (map<int,epoch_t>::iterator p = heartbeat_to.begin(); p != heartbeat_to.end(); p++)
    if (heartbeat_inst.count(p->first) == 0)
      dout(0) << " no inst for _to " << p->first << dendl;
  for (map<int,epoch_t>::iterator p = heartbeat_from.begin(); p != heartbeat_from.end(); p++)
    if (heartbeat_inst.count(p->first) == 0)
      dout(0) << " no inst for _from " << p->first << dendl;
  */

  // filter heartbeat_from_stamp to only include osds that remain in
  // heartbeat_from.
  map<int, utime_t> old_from_stamp;
  old_from_stamp.swap(heartbeat_from_stamp);

  map<int, epoch_t> old_to, old_from;
  map<int, entity_inst_t> old_inst;
  old_to.swap(heartbeat_to);
  old_from.swap(heartbeat_from);
  old_inst.swap(heartbeat_inst);

  utime_t now = g_clock.now();

  heartbeat_epoch = osdmap->get_epoch();

  // build heartbeat to/from set
  for (hash_map<pg_t, PG*>::iterator i = pg_map.begin();
       i != pg_map.end();
       i++) {
    PG *pg = i->second;

    // replicas ping primary.
    if (pg->get_role() > 0) {
      assert(pg->acting.size() > 1);
      int p = pg->acting[0];
      if (heartbeat_to.count(p))
	continue;
      heartbeat_to[p] = osdmap->get_epoch();
      heartbeat_inst[p] = osdmap->get_hb_inst(p);
      if (old_to.count(p) == 0 || old_inst[p] != heartbeat_inst[p])
	dout(10) << "update_heartbeat_peers: new _to osd" << p << " " << heartbeat_inst[p] << dendl;
    }
    else if (pg->get_role() == 0) {
      assert(pg->acting[0] == whoami);
      for (unsigned i=1; i<pg->acting.size(); i++) {
	int p = pg->acting[i]; // peer
	assert(p != whoami);
	if (heartbeat_from.count(p))
	  continue;
	heartbeat_from[p] = osdmap->get_epoch();
	heartbeat_inst[p] = osdmap->get_hb_inst(p);
	if (old_from_stamp.count(p) && old_from.count(p) &&
	    old_inst[p] == heartbeat_inst[p]) {
	  // have a stamp _AND_ i'm not new to the set
	  heartbeat_from_stamp[p] = old_from_stamp[p];
	} else {
	  dout(10) << "update_heartbeat_peers: new _from osd" << p << " " << heartbeat_inst[p] << dendl;
	  heartbeat_from_stamp[p] = now;  
	  MOSDPing *m = new MOSDPing(osdmap->get_fsid(), 0, heartbeat_epoch, my_stat, true); // request hb
	  m->set_priority(CEPH_MSG_PRIO_HIGH);
	  heartbeat_messenger->send_message(m, heartbeat_inst[p]);
	}
      }
    }
  }
  for (map<int,epoch_t>::iterator p = old_to.begin();
       p != old_to.end();
       p++) {
    assert(old_inst.count(p->first));
    if (heartbeat_to.count(p->first))
      continue;
    if (p->second > osdmap->get_epoch()) {
      dout(10) << "update_heartbeat_peers: keeping newer _to peer " << old_inst[p->first]
	       << " as of " << p->second << dendl;
      heartbeat_to[p->first] = p->second;
      heartbeat_inst[p->first] = old_inst[p->first];
    } else {
      if (heartbeat_from.count(p->first) && old_inst[p->first] == heartbeat_inst[p->first]) {
	dout(10) << "update_heartbeat_peers: old _to peer " << old_inst[p->first] 
		 << " is still a _from peer, not marking down" << dendl;
      } else {
	dout(10) << "update_heartbeat_peers: marking down old _to peer " << old_inst[p->first] 
		 << " as of " << p->second << dendl;
	heartbeat_messenger->mark_down(old_inst[p->first].addr);
      }

      if (!osdmap->is_down(p->first) &&
	  osdmap->get_hb_inst(p->first) == old_inst[p->first]) {
	dout(10) << "update_heartbeat_peers: sharing map with old _to peer " << old_inst[p->first] 
		 << " as of " << p->second << dendl;
	// share latest map with this peer (via the cluster link, NOT
	// the heartbeat link), so they know not to expect heartbeats
	// from us.  otherwise they may mark us down!
	_share_map_outgoing(osdmap->get_cluster_inst(p->first));
      }
    }
  }
  for (map<int,epoch_t>::iterator p = old_from.begin();
       p != old_from.end();
       p++) {
    if (heartbeat_from.count(p->first) == 0 ||
	heartbeat_inst[p->first] != old_inst[p->first]) {
      if (heartbeat_to.count(p->first) == 0) {
	dout(10) << "update_heartbeat_peers: marking down old _from peer " << old_inst[p->first] 
		 << " as of " << p->second << dendl;
	heartbeat_messenger->mark_down(old_inst[p->first].addr);
      } else {
	dout(10) << "update_heartbeat_peers: old _from peer " << old_inst[p->first]
		 << " is still a _to peer, not marking down" << dendl;
      }
    }
  }

  dout(10) << "update_heartbeat_peers: hb   to: " << heartbeat_to << dendl;
  dout(10) << "update_heartbeat_peers: hb from: " << heartbeat_from << dendl;

  /*
  for (map<int,epoch_t>::iterator p = heartbeat_to.begin(); p != heartbeat_to.end(); p++)
    if (heartbeat_inst.count(p->first) == 0)
      dout(0) << " no inst for _to " << p->first << dendl;
  for (map<int,epoch_t>::iterator p = heartbeat_from.begin(); p != heartbeat_from.end(); p++)
    if (heartbeat_inst.count(p->first) == 0)
      dout(0) << " no inst for _from " << p->first << dendl;
  */

  heartbeat_lock.Unlock();
}

void OSD::reset_heartbeat_peers()
{
  dout(10) << "reset_heartbeat_peers" << dendl;
  heartbeat_lock.Lock();
  heartbeat_to.clear();
  heartbeat_from.clear();
  heartbeat_from_stamp.clear();
  heartbeat_inst.clear();
  failure_queue.clear();
  heartbeat_lock.Unlock();

}

void OSD::handle_osd_ping(MOSDPing *m)
{
  dout(20) << "handle_osd_ping from " << m->get_source() << " got stat " << m->peer_stat << dendl;

  if (!is_active()) {
    dout(10) << "handle_osd_ping - not active" << dendl;
    m->put();
    return;
  }

  if (ceph_fsid_compare(&superblock.fsid, &m->fsid)) {
    dout(20) << "handle_osd_ping from " << m->get_source()
	     << " bad fsid " << m->fsid << " != " << superblock.fsid << dendl;
    m->put();
    return;
  }

  heartbeat_lock.Lock();
  int from = m->get_source().num();

  bool locked = map_lock.try_get_read();

  if (m->ack) {
    dout(5) << " peer " << m->get_source_inst() << " requesting heartbeats" << dendl;
    heartbeat_to[from] = m->peer_as_of_epoch;
    heartbeat_inst[from] = m->get_source_inst();

    if (locked && m->map_epoch && !is_booting())
      _share_map_incoming(m->get_source_inst(), m->map_epoch,
			  (Session*) m->get_connection()->get_priv());
  }

  if (heartbeat_from.count(from) &&
      heartbeat_inst[from] == m->get_source_inst()) {

    // only take peer stat or share map now if map_lock is uncontended
    if (locked) {
      if (m->map_epoch && !is_booting())
	_share_map_incoming(m->get_source_inst(), m->map_epoch,
			    (Session*) m->get_connection()->get_priv());
      take_peer_stat(from, m->peer_stat);  // only with map_lock held!
    }

    heartbeat_from_stamp[from] = g_clock.now();  // don't let _my_ lag interfere.
    // remove from failure lists if needed
    if (failure_pending.count(from)) {
      send_still_alive(from);
      failure_pending.erase(from);
    }
    failure_queue.erase(from);
  } else {
    dout(10) << " ignoring " << m->get_source_inst() << dendl;
  }

  if (locked) 
    map_lock.put_read();

  heartbeat_lock.Unlock();
  m->put();
}

void OSD::heartbeat_entry()
{
  heartbeat_lock.Lock();
  while (!heartbeat_stop) {
    heartbeat();

    double wait = .5 + ((float)(rand() % 10)/10.0) * (float)g_conf.osd_heartbeat_interval;
    utime_t w;
    w.set_from_double(wait);
    heartbeat_cond.WaitInterval(heartbeat_lock, w);
  }
  heartbeat_lock.Unlock();
}

void OSD::heartbeat_check()
{
  assert(heartbeat_lock.is_locked());
  // we should also have map_lock rdlocked.

  // check for incoming heartbeats (move me elsewhere?)
  utime_t grace = g_clock.now();
  grace -= g_conf.osd_heartbeat_grace;
  for (map<int, epoch_t>::iterator p = heartbeat_from.begin();
       p != heartbeat_from.end();
       p++) {
    if (heartbeat_from_stamp.count(p->first) &&
	heartbeat_from_stamp[p->first] < grace) {
      derr << "heartbeat_check: no heartbeat from osd" << p->first
	   << " since " << heartbeat_from_stamp[p->first]
	   << " (cutoff " << grace << ")" << dendl;
      queue_failure(p->first);

    }
  }
}

void OSD::heartbeat()
{
  utime_t now = g_clock.now();

  if (got_sigterm) {
    derr << "got SIGTERM, shutting down" << dendl;
    Message *m = new MGenericMessage(CEPH_MSG_SHUTDOWN);
    m->set_priority(CEPH_MSG_PRIO_HIGHEST);
    cluster_messenger->send_message(m, cluster_messenger->get_myinst());
    return;
  }

  // get CPU load avg
  try {
    ifstream in("/proc/loadavg");
    if (in.is_open()) {
      float oneminavg;
      in >> oneminavg;
      logger->fset(l_osd_loadavg, oneminavg);
      in.close();
    }
    else {
      derr << "heartbeat: failed to open /proc/loadavg" << dendl;
    }
  }
  catch (const ios::failure &f) {
    derr << "heartbeat: failed to read /proc/loadavg" << dendl;
  }

  // calc my stats
  Mutex::Locker lock(peer_stat_lock);
  _refresh_my_stat(now);
  my_stat_on_peer.clear();

  dout(5) << "heartbeat: " << my_stat << dendl;
  dout(5) << "heartbeat: " << osd_stat << dendl;

  //load_calc.set_size(stat_ops);

  bool map_locked = map_lock.try_get_read();
  
  // send heartbeats
  for (map<int, epoch_t>::iterator i = heartbeat_to.begin();
       i != heartbeat_to.end();
       i++) {
    int peer = i->first;
    if (heartbeat_inst.count(peer)) {
      my_stat_on_peer[peer] = my_stat;
      Message *m = new MOSDPing(osdmap->get_fsid(),
				map_locked ? osdmap->get_epoch():0, 
				i->second,
				my_stat);
      m->set_priority(CEPH_MSG_PRIO_HIGH);
      heartbeat_messenger->send_message(m, heartbeat_inst[peer]);
    }
  }

  if (map_locked)
    heartbeat_check();

  if (logger) logger->set(l_osd_hbto, heartbeat_to.size());
  if (logger) logger->set(l_osd_hbfrom, heartbeat_from.size());

  
  // hmm.. am i all alone?
  if (heartbeat_from.empty() || heartbeat_to.empty()) {
    if (now - last_mon_heartbeat > g_conf.osd_mon_heartbeat_interval) {
      last_mon_heartbeat = now;
      dout(10) << "i have no heartbeat peers; checking mon for new map" << dendl;
      monc->sub_want("osdmap", osdmap->get_epoch() + 1, CEPH_SUBSCRIBE_ONETIME);
      monc->renew_subs();
    }
  }

  if (map_locked)
    map_lock.put_read();
}


// =========================================

void OSD::tick()
{
  assert(osd_lock.is_locked());
  dout(5) << "tick" << dendl;

  logger->set(l_osd_buf, buffer_total_alloc.read());

  if (got_sigterm) {
    derr << "got SIGTERM, shutting down" << dendl;
    cluster_messenger->send_message(new MGenericMessage(CEPH_MSG_SHUTDOWN),
			    cluster_messenger->get_myinst());
    return;
  }

  // periodically kick recovery work queue
  recovery_tp.kick();
  
  map_lock.get_read();

  if (scrub_should_schedule()) {
    sched_scrub();
  }

  heartbeat_lock.Lock();
  heartbeat_check();
  heartbeat_lock.Unlock();

  check_replay_queue();

  // mon report?
  utime_t now = g_clock.now();
  if (now - last_pg_stats_sent > g_conf.osd_mon_report_interval_max) {
    osd_stat_updated = true;
    do_mon_report();
  }
  else if (now - last_mon_report > g_conf.osd_mon_report_interval_min) {
    do_mon_report();
  }

  // remove stray pgs?
  remove_list_lock.Lock();
  for (map<epoch_t, map<int, vector<pg_t> > >::iterator p = remove_list.begin();
       p != remove_list.end();
       p++)
    for (map<int, vector<pg_t> >::iterator q = p->second.begin();
	 q != p->second.end();
	 q++) {
      if (osdmap->is_up(q->first)) {
	MOSDPGRemove *m = new MOSDPGRemove(p->first, q->second);
	cluster_messenger->send_message(m, osdmap->get_cluster_inst(q->first));
      }
    }
  remove_list.clear();
  remove_list_lock.Unlock();

  map_lock.put_read();

  clog.send_log();

  timer.add_event_after(1.0, new C_Tick(this));

  // only do waiters if dispatch() isn't currently running.  (if it is,
  // it'll do the waiters, and doing them here may screw up ordering
  // of op_queue vs handle_osd_map.)
  if (!dispatch_running) {
    dispatch_running = true;
    do_waiters();
    dispatch_running = false;
    dispatch_cond.Signal();
  }
}

// =========================================

void OSD::do_mon_report()
{
  dout(7) << "do_mon_report" << dendl;

  utime_t now(g_clock.now());
  last_mon_report = now;

  // do any pending reports
  send_alive();
  send_pg_temp();
  send_failures();
  send_pg_stats(now);
}

void OSD::ms_handle_connect(Connection *con)
{
  if (con->get_peer_type() == CEPH_ENTITY_TYPE_MON) {
    Mutex::Locker l(osd_lock);
    dout(10) << "ms_handle_connect on mon" << dendl;
    if (is_booting())
      send_boot();
    send_alive();
    send_pg_temp();
    send_failures();
    send_pg_stats(g_clock.now());
    class_handler->resend_class_requests();
  }
}

void OSD::put_object_context(void *_obc, pg_t pgid)
{
  ReplicatedPG::ObjectContext *obc = (ReplicatedPG::ObjectContext *)_obc;
  ReplicatedPG *pg = (ReplicatedPG *)lookup_lock_raw_pg(pgid);
  pg->put_object_context(obc);
  pg->unlock();
}

void OSD::complete_notify(void *_notif, void *_obc)
{
  ReplicatedPG::ObjectContext *obc = (ReplicatedPG::ObjectContext *)_obc;
  Watch::Notification *notif = (Watch::Notification *)_notif;
  dout(0) << "got the last reply from pending watchers, can send response now" << dendl;
  MWatchNotify *reply = notif->reply;
  client_messenger->send_message(reply, notif->session->con);
  notif->session->put();
  watch->remove_notification(notif);
  if (notif->timeout)
    watch_timer.cancel_event(notif->timeout);
  map<Watch::Notification *, bool>::iterator iter = obc->notifs.find(notif);
  if (iter != obc->notifs.end())
    obc->notifs.erase(iter);
  delete notif;
}

void OSD::ack_notification(entity_name_t& name, void *_notif, void *_obc)
{
  assert(watch_lock.is_locked());
  Watch::Notification *notif = (Watch::Notification *)_notif;
  if (watch->ack_notification(name, notif))
    complete_notify(notif, _obc);
}

bool OSD::ms_handle_reset(Connection *con)
{
  dout(0) << "OSD::ms_handle_reset()" << dendl;
  OSD::Session *session = (OSD::Session *)con->get_priv();
  if (!session)
    return false;

  dout(0) << "OSD::ms_handle_reset() s=" << (void *)session << dendl;

  // get any watched obc's
  map<ReplicatedPG::ObjectContext *, pg_t> obcs;
  watch_lock.Lock();
  for (map<void *, pg_t>::iterator iter = session->watches.begin(); iter != session->watches.end(); ++iter) {
    ReplicatedPG::ObjectContext *obc = (ReplicatedPG::ObjectContext *)iter->first;
    obcs[obc] = iter->second;
  }
  watch_lock.Unlock();

  for (map<ReplicatedPG::ObjectContext *, pg_t>::iterator oiter = obcs.begin(); oiter != obcs.end(); ++oiter) {
    ReplicatedPG::ObjectContext *obc = (ReplicatedPG::ObjectContext *)oiter->first;
    dout(0) << "obc=" << (void *)obc << dendl;

    obc->lock.Lock();
    watch_lock.Lock();
    /* NOTE! fix this one, should be able to just lookup entity name,
       however, we currently only keep EntityName on the session and not
       entity_name_t. */
    map<entity_name_t, Session *>::iterator witer = obc->watchers.begin();
    while (1) {
      while (witer != obc->watchers.end() && witer->second == session) {
        dout(0) << "removing watching session entity_name=" << session->entity_name
		<< " from " << obc->obs.oi << dendl;
	entity_name_t entity = witer->first;
	watch_info_t& w = obc->obs.oi.watchers[entity];
	utime_t expire = g_clock.now();
	expire += w.timeout_seconds;
	obc->unconnected_watchers[entity] = expire;
	dout(10) << " disconnected watch " << w << " by " << entity << " session " << session
		 << ", expires " << expire << dendl;
        obc->watchers.erase(witer++);
      }
      if (witer == obc->watchers.end())
        break;
      ++witer;
    }
    watch_lock.Unlock();
    obc->lock.Unlock();
    /* now drop a reference to that obc */
    put_object_context(obc, oiter->second);
  }

#if 0
  // FIXME: do we really want to _cancel_ notifications here?
  // shouldn't they time out in the usual way?  because this person
  // might/should immediately reconnect...
  watch_lock.Lock();
  for (map<void *, entity_name_t>::iterator notif_iter = session->notifs.begin();
       notif_iter != session->notifs.end();
       ++notif_iter) {
    Watch::Notification *notif = (Watch::Notification *)notif_iter->first;
    entity_name_t& dest = notif_iter->second;
    dout(0) << "ms_handle_reset: ack notification for notif=" << (void *)notif << " entity=" << dest << dendl;
    ack_notification(dest, notif);
  }
  session->notifs.clear();
  watch_lock.Unlock();
#endif

  return true;
}

void OSD::handle_notify_timeout(void *_notif)
{
  assert(watch_lock.is_locked());
  Watch::Notification *notif = (Watch::Notification *)_notif;
  dout(0) << "OSD::handle_notify_timeout notif " << notif->id << dendl;

  ReplicatedPG::ObjectContext *obc = (ReplicatedPG::ObjectContext *)notif->obc;

  notif->timeout = NULL; /* need to do it under the watch_lock, so we're not getting cancelled somewhere else */

  watch_lock.Unlock(); /* drop lock to change locking order */
  obc->lock.Lock();
  watch_lock.Lock();

  for (std::map<entity_name_t, Watch::WatcherState>::iterator notif_iter = notif->watchers.begin();
       notif_iter != notif->watchers.end();
       ++notif_iter) {
    map<entity_name_t, Session *>::iterator witer = obc->watchers.find(notif_iter->first);
    if (witer != obc->watchers.end()) {
      watch_info_t& w = obc->obs.oi.watchers[notif_iter->first];
      obc->watchers.erase(witer);   // FIXME: hmm? notify timeout may be different than watch timeout?
      utime_t expire = g_clock.now();
      expire += w.timeout_seconds;
      obc->unconnected_watchers[notif_iter->first] = expire;
    }
  }
  obc->lock.Unlock();
  watch_lock.Unlock(); /* put_object_context takes osd->lock */
  
  ReplicatedPG *pg = (ReplicatedPG *)lookup_lock_raw_pg(notif->pgid);
  pg_t pgid = notif->pgid;
  pg->do_complete_notify(notif, obc);
  pg->put_object_context(obc);
  pg->unlock();
  
  watch_lock.Lock();
  /* exiting with watch_lock held */
}

void OSD::send_boot()
{
  dout(10) << "send_boot" << dendl;
  entity_addr_t cluster_addr = cluster_messenger->get_myaddr();
  if (cluster_addr.is_blank_addr()) {
    int port = cluster_addr.get_port();
    cluster_addr = client_messenger->get_myaddr();
    cluster_addr.set_port(port);
    dout(10) << " assuming cluster_addr ip matches client_addr" << dendl;
  }
  entity_addr_t hb_addr = heartbeat_messenger->get_myaddr();
  if (hb_addr.is_blank_addr()) {
    int port = hb_addr.get_port();
    hb_addr = cluster_addr;
    hb_addr.set_port(port);
    dout(10) << " assuming hb_addr ip matches cluster_addr" << dendl;
  }
  MOSDBoot *mboot = new MOSDBoot(superblock, hb_addr, cluster_addr);
  dout(10) << " client_addr " << client_messenger->get_myaddr()
	   << ", cluster_addr " << cluster_addr
	   << ", hb addr " << hb_addr
	   << dendl;
  monc->send_mon_message(mboot);
}

void OSD::queue_want_up_thru(epoch_t want)
{
  epoch_t cur = osdmap->get_up_thru(whoami);
  if (want > up_thru_wanted) {
    dout(10) << "queue_want_up_thru now " << want << " (was " << up_thru_wanted << ")" 
	     << ", currently " << cur
	     << dendl;
    up_thru_wanted = want;

    // expedite, a bit.  WARNING this will somewhat delay other mon queries.
    last_mon_report = g_clock.now();
    send_alive();
  } else {
    dout(10) << "queue_want_up_thru want " << want << " <= queued " << up_thru_wanted 
	     << ", currently " << cur
	     << dendl;
  }
}

void OSD::send_alive()
{
  if (!osdmap->exists(whoami))
    return;
  epoch_t up_thru = osdmap->get_up_thru(whoami);
  dout(10) << "send_alive up_thru currently " << up_thru << " want " << up_thru_wanted << dendl;
  if (up_thru_wanted > up_thru) {
    up_thru_pending = up_thru_wanted;
    dout(10) << "send_alive want " << up_thru_wanted << dendl;
    monc->send_mon_message(new MOSDAlive(osdmap->get_epoch()));
  }
}

void OSD::queue_want_pg_temp(pg_t pgid, vector<int>& want)
{
  pg_temp_wanted[pgid] = want;
}

void OSD::send_pg_temp()
{
  if (pg_temp_wanted.empty())
    return;
  dout(10) << "send_pg_temp " << pg_temp_wanted << dendl;
  MOSDPGTemp *m = new MOSDPGTemp(osdmap->get_epoch());
  m->pg_temp = pg_temp_wanted;
  monc->send_mon_message(m);
}

void OSD::send_failures()
{
  bool locked = false;
  if (!failure_queue.empty()) {
    heartbeat_lock.Lock();
    locked = true;
  }
  while (!failure_queue.empty()) {
    int osd = *failure_queue.begin();
    monc->send_mon_message(new MOSDFailure(monc->get_fsid(), osdmap->get_inst(osd), osdmap->get_epoch()));
    failure_queue.erase(osd);
    failure_pending.insert(osd);
  }
  if (locked) heartbeat_lock.Unlock();
}

void OSD::send_still_alive(int osd)
{
  MOSDFailure *m = new MOSDFailure(monc->get_fsid(), osdmap->get_inst(osd),
				   osdmap->get_epoch());
  m->is_failed = false;
  monc->send_mon_message(m);
}

void OSD::send_pg_stats(const utime_t &now)
{
  assert(osd_lock.is_locked());

  dout(20) << "send_pg_stats" << dendl;

  peer_stat_lock.Lock();
  osd_stat_t cur_stat = osd_stat;
  peer_stat_lock.Unlock();
   
  pg_stat_queue_lock.Lock();

  if (osd_stat_updated || !pg_stat_queue.empty()) {
    last_pg_stats_sent = now;
    osd_stat_updated = false;

    dout(10) << "send_pg_stats - " << pg_stat_queue.size() << " pgs updated" << dendl;

    utime_t had_for(now);
    had_for -= had_map_since;

    MPGStats *m = new MPGStats(osdmap->get_fsid(), osdmap->get_epoch(), had_for);
    m->osd_stat = cur_stat;

    xlist<PG*>::iterator p = pg_stat_queue.begin();
    while (!p.end()) {
      PG *pg = *p;
      ++p;
      if (!pg->is_primary()) {  // we hold map_lock; role is stable.
	pg->stat_queue_item.remove_myself();
	pg->put();
	continue;
      }
      pg->pg_stats_lock.Lock();
      if (pg->pg_stats_valid) {
	m->pg_stat[pg->info.pgid] = pg->pg_stats_stable;
	dout(25) << " sending " << pg->info.pgid << " " << pg->pg_stats_stable.reported << dendl;
      } else {
	dout(25) << " NOT sending " << pg->info.pgid << " " << pg->pg_stats_stable.reported << ", not valid" << dendl;
      }
      pg->pg_stats_lock.Unlock();
    }
    
    monc->send_mon_message(m);
  }

  pg_stat_queue_lock.Unlock();
}

void OSD::handle_pg_stats_ack(MPGStatsAck *ack)
{
  dout(10) << "handle_pg_stats_ack " << dendl;

  if (!require_mon_peer(ack))
    return;

  pg_stat_queue_lock.Lock();

  xlist<PG*>::iterator p = pg_stat_queue.begin();
  while (!p.end()) {
    PG *pg = *p;
    ++p;

    if (ack->pg_stat.count(pg->info.pgid)) {
      eversion_t acked = ack->pg_stat[pg->info.pgid];
      pg->pg_stats_lock.Lock();
      if (acked == pg->pg_stats_stable.reported) {
	dout(25) << " ack on " << pg->info.pgid << " " << pg->pg_stats_stable.reported << dendl;
	pg->stat_queue_item.remove_myself();
	pg->put();
      } else {
	dout(25) << " still pending " << pg->info.pgid << " " << pg->pg_stats_stable.reported
		 << " > acked " << acked << dendl;
      }
      pg->pg_stats_lock.Unlock();
    } else
      dout(30) << " still pending " << pg->info.pgid << " " << pg->pg_stats_stable.reported << dendl;
  }
  
  pg_stat_queue_lock.Unlock();

  ack->put();
}

void OSD::handle_command(MMonCommand *m)
{
  if (!require_mon_peer(m))
    return;

  dout(20) << "handle_command args: " << m->cmd << dendl;
  if (m->cmd[0] == "injectargs")
    parse_config_option_string(m->cmd[1]);
  else if (m->cmd[0] == "stop") {
    dout(0) << "got shutdown" << dendl;
    shutdown();
  } else if (m->cmd[0] == "bench") {
    uint64_t count = 1 << 30;  // 1gb
    uint64_t bsize = 4 << 20;
    if (m->cmd.size() > 1)
      bsize = atoll(m->cmd[1].c_str());
    if (m->cmd.size() > 2)
      count = atoll(m->cmd[2].c_str());
    
    bufferlist bl;
    bufferptr bp(bsize);
    bp.zero();
    bl.push_back(bp);

    ObjectStore::Transaction *cleanupt = new ObjectStore::Transaction;

    store->sync_and_flush();
    utime_t start = g_clock.now();
    for (uint64_t pos = 0; pos < count; pos += bsize) {
      char nm[30];
      snprintf(nm, sizeof(nm), "disk_bw_test_%lld", (long long)pos);
      object_t oid(nm);
      sobject_t soid(oid, 0);
      ObjectStore::Transaction *t = new ObjectStore::Transaction;
      t->write(coll_t::META_COLL, soid, 0, bsize, bl);
      store->queue_transaction(NULL, t);
      cleanupt->remove(coll_t::META_COLL, soid);
    }
    store->sync_and_flush();
    utime_t end = g_clock.now();

    // clean up
    store->queue_transaction(NULL, cleanupt);

    stringstream ss;
    uint64_t rate = (double)count / (end - start);
    clog.info() << "bench: wrote " << prettybyte_t(count)
	<< " in blocks of " << prettybyte_t(bsize) << " in "
	<< (end-start) << " sec at " << prettybyte_t(rate) << "/sec\n";
    
  } else if (m->cmd.size() == 2 && m->cmd[0] == "logger" && m->cmd[1] == "reset") {
    logger_reset_all();
  } else if (m->cmd.size() == 2 && m->cmd[0] == "logger" && m->cmd[1] == "reopen") {
    logger_reopen_all();
  } else if (m->cmd.size() == 1 && m->cmd[0] == "heapdump") {
    if (g_conf.tcmalloc_have) {
      if (!g_conf.profiler_running()) {
	clog.info() << "can't dump heap: profiler not running\n";
      } else {
        clog.info() << g_conf.name << "dumping heap profile now\n";
        g_conf.profiler_dump("admin request");
      }
    } else {
      clog.info() << g_conf.name << " does not have tcmalloc, "
	"can't use profiler\n";
    }
  } else if (m->cmd.size() == 1 && m->cmd[0] == "enable_profiler_options") {
    char val[sizeof(int)*8+1];
    snprintf(val, sizeof(val), "%i", g_conf.profiler_allocation_interval);
    setenv("HEAP_PROFILE_ALLOCATION_INTERVAL", val, g_conf.profiler_allocation_interval);
    snprintf(val, sizeof(val), "%i", g_conf.profiler_highwater_interval);
    setenv("HEAP_PROFILE_INUSE_INTERVAL", val, g_conf.profiler_highwater_interval);
    clog.info() << g_conf.name << " set heap variables from current config";
  } else if (m->cmd.size() == 1 && m->cmd[0] == "start_profiler") {
    char location[PATH_MAX];
    snprintf(location, sizeof(location),
	     "%s/%s", g_conf.log_dir, g_conf.name);
    g_conf.profiler_start(location);
    clog.info() << g_conf.name << " started profiler with output "
      << location << "\n";
  } else if (m->cmd.size() == 1 && m->cmd[0] == "stop_profiler") {
    g_conf.profiler_stop();
    clog.info() << g_conf.name << " stopped profiler\n";
  }
  else if (m->cmd.size() > 1 && m->cmd[0] == "debug") {
    if (m->cmd.size() == 3 && m->cmd[1] == "dump_missing") {
      const string &file_name(m->cmd[2]);
      std::ofstream fout(file_name.c_str());
      if (!fout.is_open()) {
	clog.info() << "failed to open file '" << file_name << "'\n";
	goto done;
      }

      std::set <pg_t> keys;
      for (hash_map<pg_t, PG*>::const_iterator pg_map_e = pg_map.begin();
	   pg_map_e != pg_map.end(); ++pg_map_e) {
	keys.insert(pg_map_e->first);
      }

      fout << "*** osd " << whoami << ": dump_missing ***" << std::endl;
      for (std::set <pg_t>::iterator p = keys.begin();
	   p != keys.end(); ++p) {
	hash_map<pg_t, PG*>::iterator q = pg_map.find(*p);
	assert(q != pg_map.end());
	PG *pg = q->second;
	pg->lock();

	fout << *pg << std::endl;
	std::map<sobject_t, PG::Missing::item>::iterator mend = pg->missing.missing.end();
	std::map<sobject_t, PG::Missing::item>::iterator m = pg->missing.missing.begin();
	for (; m != mend; ++m) {
	  fout << m->first << " -> " << m->second << std::endl;
	  map<sobject_t, set<int> >::const_iterator mli =
	    pg->missing_loc.find(m->first);
	  if (mli == pg->missing_loc.end())
	    continue;
	  const set<int> &mls(mli->second);
	  if (mls.empty())
	    continue;
	  fout << "missing_loc: " << mls << std::endl;
	}
	pg->unlock();
	fout << std::endl;
      }

      fout.close();
    }
    else if (m->cmd.size() == 3 && m->cmd[1] == "kick_recovery_wq") {
      g_conf.osd_recovery_delay_start = atoi(m->cmd[2].c_str());
      clog.info() << "kicking recovery queue. set osd_recovery_delay_start "
		    << "to " << g_conf.osd_recovery_delay_start << "\n";

      defer_recovery_until = g_clock.now();
      defer_recovery_until += g_conf.osd_recovery_delay_start;
      recovery_wq.kick();
    }
  }
  else dout(0) << "unrecognized command! " << m->cmd << dendl;

done:
  m->put();
}




// --------------------------------------
// dispatch

bool OSD::_share_map_incoming(const entity_inst_t& inst, epoch_t epoch,
			      Session* session)
{
  bool shared = false;
  dout(20) << "_share_map_incoming " << inst << " " << epoch << dendl;
  //assert(osd_lock.is_locked());

  assert(!is_booting());

  // does client have old map?
  if (inst.name.is_client()) {
    bool sendmap = epoch < osdmap->get_epoch();
    if (sendmap && session) {
      if ( session->last_sent_epoch < osdmap->get_epoch() ) {
	session->last_sent_epoch = osdmap->get_epoch();
      }
      else {
	sendmap = false; //we don't need to send it out again
	dout(15) << inst.name << " already sent incremental to update from epoch "<< epoch << dendl;
      }
    }
    if (sendmap) {
      dout(10) << inst.name << " has old map " << epoch << " < " << osdmap->get_epoch() << dendl;
      send_incremental_map(epoch, inst);
      shared = true;
    }
  }

  // does peer have old map?
  if (inst.name.is_osd() &&
      osdmap->is_up(inst.name.num()) &&
      (osdmap->get_cluster_inst(inst.name.num()) == inst ||
       osdmap->get_hb_inst(inst.name.num()) == inst)) {
    // remember
    if (peer_map_epoch[inst.name] < epoch) {
      dout(20) << "peer " << inst.name << " has " << epoch << dendl;
      peer_map_epoch[inst.name] = epoch;
    }
    
    // older?
    if (peer_map_epoch[inst.name] < osdmap->get_epoch()) {
      dout(10) << inst.name << " has old map " << epoch << " < " << osdmap->get_epoch() << dendl;
      peer_map_epoch[inst.name] = osdmap->get_epoch();  // so we don't send it again.
      send_incremental_map(epoch, osdmap->get_cluster_inst(inst.name.num()));
      shared = true;
    }
  }

  if (session)
    session->put();
  return shared;
}


void OSD::_share_map_outgoing(const entity_inst_t& inst) 
{
  assert(inst.name.is_osd());

  // send map?
  if (peer_map_epoch.count(inst.name)) {
    epoch_t pe = peer_map_epoch[inst.name];
    if (pe < osdmap->get_epoch()) {
      send_incremental_map(pe, inst);
      peer_map_epoch[inst.name] = osdmap->get_epoch();
    }
  } else {
    // no idea about peer's epoch.
    // ??? send recent ???
    // do nothing.
  }
}


bool OSD::heartbeat_dispatch(Message *m)
{
  dout(20) << "heartbeat_dispatch " << m << dendl;

  switch (m->get_type()) {
    
  case CEPH_MSG_PING:
    dout(10) << "ping from " << m->get_source() << dendl;
    m->put();
    break;

  case MSG_OSD_PING:
    handle_osd_ping((MOSDPing*)m);
    break;

  default:
    return false;
  }

  return true;
}

bool OSD::ms_dispatch(Message *m)
{
  // lock!
  osd_lock.Lock();
  while (dispatch_running) {
    dout(10) << "ms_dispatch waiting for other dispatch thread to complete" << dendl;
    dispatch_cond.Wait(osd_lock);
  }
  dispatch_running = true;

  do_waiters();
  _dispatch(m);
  do_waiters();

  dispatch_running = false;
  
  // no need to signal here, since tick() doesn't wait.
  //dispatch_cond.Signal();

  osd_lock.Unlock();
  return true;
}

bool OSD::ms_get_authorizer(int dest_type, AuthAuthorizer **authorizer, bool force_new)
{
  dout(10) << "OSD::ms_get_authorizer type=" << ceph_entity_type_name(dest_type) << dendl;

  if (dest_type == CEPH_ENTITY_TYPE_MON)
    return true;

  if (force_new) {
    /* the MonClient checks keys every tick(), so we should just wait for that cycle
       to get through */
    if (monc->wait_auth_rotating(10) < 0)
      return false;
  }

  *authorizer = monc->auth->build_authorizer(dest_type);
  return *authorizer != NULL;
}

bool OSD::ms_verify_authorizer(Connection *con, int peer_type,
			       int protocol, bufferlist& authorizer_data, bufferlist& authorizer_reply,
			       bool& isvalid)
{
  AuthAuthorizeHandler *authorize_handler = get_authorize_handler(protocol);
  if (!authorize_handler) {
    isvalid = false;
    return true;
  }

  AuthCapsInfo caps_info;
  EntityName name;
  uint64_t global_id;
  uint64_t auid = CEPH_AUTH_UID_DEFAULT;

  isvalid = authorize_handler->verify_authorizer(monc->rotating_secrets,
						 authorizer_data, authorizer_reply, name, global_id, caps_info, &auid);

  dout(10) << "OSD::ms_verify_authorizer name=" << name << " auid=" << auid << dendl;

  if (isvalid) {
    Session *s = (Session *)con->get_priv();
    if (!s) {
      s = new Session;
      con->set_priv(s->get());
      s->con = con->get();
      dout(10) << " new session " << s << " con=" << s->con << " addr=" << s->con->get_peer_addr() << dendl;
    }

    s->caps.set_allow_all(caps_info.allow_all);
    s->caps.set_auid(auid);
    s->caps.set_peer_type(peer_type);
 
    if (caps_info.caps.length() > 0) {
      bufferlist::iterator iter = caps_info.caps.begin();
      s->caps.parse(iter);
      dout(10) << " session " << s << " has caps " << s->caps << dendl;
    }
    
    s->put();
  }
  return true;
};


void OSD::do_waiters()
{
  assert(osd_lock.is_locked());
  
  finished_lock.Lock();
  if (finished.empty()) {
    finished_lock.Unlock();
  } else {
    list<Message*> waiting;
    waiting.splice(waiting.begin(), finished);

    finished_lock.Unlock();
    
    dout(2) << "do_waiters -- start" << dendl;
    for (list<Message*>::iterator it = waiting.begin();
         it != waiting.end();
         it++)
      _dispatch(*it);
    dout(2) << "do_waiters -- finish" << dendl;
  }
}


void OSD::_dispatch(Message *m)
{
  assert(osd_lock.is_locked());
  dout(20) << "_dispatch " << m << " " << *m << dendl;
  Session *session = NULL;

  if (map_in_progress_cond) { //can't dispatch while map is being updated!
    if (map_in_progress) {
      dout(25) << "waiting for handle_osd_map to complete before dispatching" << dendl;
      while (map_in_progress)
        map_in_progress_cond->Wait(osd_lock);
    }
  }

  logger->set(l_osd_buf, buffer_total_alloc.read());

  switch (m->get_type()) {

    // -- don't need lock -- 
  case CEPH_MSG_PING:
    dout(10) << "ping from " << m->get_source() << dendl;
    m->put();
    break;

    // -- don't need OSDMap --

    // map and replication
  case CEPH_MSG_OSD_MAP:
    handle_osd_map((MOSDMap*)m);
    break;

    // osd
  case CEPH_MSG_SHUTDOWN:
    session = (Session *)m->get_connection()->get_priv();
    if (!session ||
	session->caps.is_mon() ||
	session->caps.is_osd()) shutdown();
    else dout(0) << "shutdown message from connection with insufficient privs!"
		 << m->get_connection() << dendl;
    m->put();
    if (session)
      session->put();
    break;

  case MSG_PGSTATSACK:
    handle_pg_stats_ack((MPGStatsAck*)m);
    break;

  case MSG_MON_COMMAND:
    handle_command((MMonCommand*) m);
    break;

  case MSG_OSD_SCRUB:
    handle_scrub((MOSDScrub*)m);
    break;    

  case MSG_OSD_REP_SCRUB:
    handle_rep_scrub((MOSDRepScrub*)m);
    break;    

  case MSG_CLASS:
    handle_class((MClass*)m);
    break;

    // -- need OSDMap --

  default:
    {
      // no map?  starting up?
      if (!osdmap) {
        dout(7) << "no OSDMap, not booted" << dendl;
        waiting_for_osdmap.push_back(m);
        break;
      }
      
      // need OSDMap
      switch (m->get_type()) {

      case MSG_OSD_PG_CREATE:
	handle_pg_create((MOSDPGCreate*)m);
	break;
        
      case MSG_OSD_PG_NOTIFY:
        handle_pg_notify((MOSDPGNotify*)m);
        break;
      case MSG_OSD_PG_QUERY:
        handle_pg_query((MOSDPGQuery*)m);
        break;
      case MSG_OSD_PG_LOG:
        handle_pg_log((MOSDPGLog*)m);
        break;
      case MSG_OSD_PG_REMOVE:
        handle_pg_remove((MOSDPGRemove*)m);
        break;
      case MSG_OSD_PG_INFO:
        handle_pg_info((MOSDPGInfo*)m);
        break;
      case MSG_OSD_PG_TRIM:
        handle_pg_trim((MOSDPGTrim*)m);
        break;
      case MSG_OSD_PG_MISSING:
	handle_pg_missing((MOSDPGMissing*)m);
	break;

	// client ops
      case CEPH_MSG_OSD_OP:
        handle_op((MOSDOp*)m);
        break;
        
        // for replication etc.
      case MSG_OSD_SUBOP:
	handle_sub_op((MOSDSubOp*)m);
	break;
      case MSG_OSD_SUBOPREPLY:
        handle_sub_op_reply((MOSDSubOpReply*)m);
        break;
      }
    }
  }

  logger->set(l_osd_buf, buffer_total_alloc.read());

}

void OSD::handle_rep_scrub(MOSDRepScrub *m)
{
  dout(10) << "queueing MOSDRepScrub " << *m << dendl;
  rep_scrub_wq.queue(m);
}

void OSD::handle_scrub(MOSDScrub *m)
{
  dout(10) << "handle_scrub " << *m << dendl;
  if (!require_mon_peer(m))
    return;
  if (ceph_fsid_compare(&m->fsid, &monc->get_fsid())) {
    dout(0) << "handle_scrub fsid " << m->fsid << " != " << monc->get_fsid() << dendl;
    m->put();
    return;
  }

  if (m->scrub_pgs.empty()) {
    for (hash_map<pg_t, PG*>::iterator p = pg_map.begin();
	 p != pg_map.end();
	 p++) {
      PG *pg = p->second;
      if (pg->is_primary()) {
	if (m->repair)
	  pg->state_set(PG_STATE_REPAIR);
	if (!pg->is_scrubbing()) {
	  dout(10) << "queueing " << *pg << " for scrub" << dendl;
	  scrub_wq.queue(pg);
	}
      }
    }
  } else {
    for (vector<pg_t>::iterator p = m->scrub_pgs.begin();
	 p != m->scrub_pgs.end();
	 p++)
      if (pg_map.count(*p)) {
	PG *pg = pg_map[*p];
	if (pg->is_primary()) {
	  if (m->repair)
	    pg->state_set(PG_STATE_REPAIR);
	  if (!pg->is_scrubbing()) {
	    dout(10) << "queueing " << *pg << " for scrub" << dendl;
	    scrub_wq.queue(pg);
	  }
	}
      }
  }
  
  m->put();
}

bool OSD::scrub_should_schedule()
{
  double loadavgs[1];
  if (getloadavg(loadavgs, 1) != 1) {
    dout(10) << "scrub_should_schedule couldn't read loadavgs\n" << dendl;
    return false;
  }

  if (loadavgs[0] >= g_conf.osd_scrub_load_threshold) {
    dout(20) << "scrub_should_schedule loadavg " << loadavgs[0]
	     << " >= max " << g_conf.osd_scrub_load_threshold
	     << " = no, load too high" << dendl;
    return false;
  }

  bool coin_flip = (rand() % 3) == whoami % 3;
  if (!coin_flip) {
    dout(20) << "scrub_should_schedule loadavg " << loadavgs[0]
	     << " < max " << g_conf.osd_scrub_load_threshold
	     << " = no, randomly backing off"
	     << dendl;
    return false;
  }
  
  dout(20) << "scrub_should_schedule loadavg " << loadavgs[0]
	   << " < max " << g_conf.osd_scrub_load_threshold
	   << " = yes" << dendl;
  return loadavgs[0] < g_conf.osd_scrub_load_threshold;
}

void OSD::sched_scrub()
{
  assert(osd_lock.is_locked());

  dout(20) << "sched_scrub" << dendl;

  pair<utime_t,pg_t> pos;
  utime_t max = g_clock.now();
  max -= g_conf.osd_scrub_max_interval;
  
  sched_scrub_lock.Lock();

  //dout(20) << " " << last_scrub_pg << dendl;

  set< pair<utime_t,pg_t> >::iterator p = last_scrub_pg.begin();
  while (p != last_scrub_pg.end()) {
    //dout(10) << "pos is " << *p << dendl;
    pos = *p;
    utime_t t = pos.first;
    pg_t pgid = pos.second;

    if (t > max) {
      dout(10) << " " << pgid << " at " << t
	       << " > " << max << " (" << g_conf.osd_scrub_max_interval << " seconds ago)" << dendl;
      break;
    }

    dout(10) << " on " << t << " " << pgid << dendl;
    sched_scrub_lock.Unlock();
    PG *pg = _lookup_lock_pg(pgid);
    if (pg) {
      if (pg->is_active() && !pg->sched_scrub()) {
	pg->unlock();
	sched_scrub_lock.Lock();
	break;
      }
      pg->unlock();
    }
    sched_scrub_lock.Lock();

    // next!
    p = last_scrub_pg.lower_bound(pos);
    //dout(10) << "lb is " << *p << dendl;
    if (p != last_scrub_pg.end())
      p++;
  }    
  sched_scrub_lock.Unlock();

  dout(20) << "sched_scrub done" << dendl;
}

bool OSD::inc_scrubs_pending()
{
  bool result = false;

  sched_scrub_lock.Lock();
  if (scrubs_pending + scrubs_active < g_conf.osd_max_scrubs) {
    dout(20) << "inc_scrubs_pending " << scrubs_pending << " -> " << (scrubs_pending+1)
	     << " (max " << g_conf.osd_max_scrubs << ", active " << scrubs_active << ")" << dendl;
    result = true;
    ++scrubs_pending;
  } else {
    dout(20) << "inc_scrubs_pending " << scrubs_pending << " + " << scrubs_active << " active >= max " << g_conf.osd_max_scrubs << dendl;
  }
  sched_scrub_lock.Unlock();

  return result;
}

void OSD::dec_scrubs_pending()
{
  sched_scrub_lock.Lock();
  dout(20) << "dec_scrubs_pending " << scrubs_pending << " -> " << (scrubs_pending-1)
	   << " (max " << g_conf.osd_max_scrubs << ", active " << scrubs_active << ")" << dendl;
  --scrubs_pending;
  assert(scrubs_pending >= 0);
  sched_scrub_lock.Unlock();
}

void OSD::dec_scrubs_active()
{
  sched_scrub_lock.Lock();
  dout(20) << "dec_scrubs_active " << scrubs_active << " -> " << (scrubs_active-1)
	   << " (max " << g_conf.osd_max_scrubs << ", pending " << scrubs_pending << ")" << dendl;
  --scrubs_active;
  sched_scrub_lock.Unlock();
}

// =====================================================
// MAP

void OSD::wait_for_new_map(Message *m)
{
  // ask?
  if (waiting_for_osdmap.empty()) {
    monc->sub_want("osdmap", osdmap->get_epoch() + 1, CEPH_SUBSCRIBE_ONETIME);
    monc->renew_subs();
  }
  
  waiting_for_osdmap.push_back(m);
}


/** update_map
 * assimilate new OSDMap(s).  scan pgs, etc.
 */

void OSD::note_down_osd(int osd)
{
  cluster_messenger->mark_down(osdmap->get_cluster_addr(osd));

  heartbeat_lock.Lock();

  // note: update_heartbeat_peers will mark down the heartbeat connection.

  peer_map_epoch.erase(entity_name_t::OSD(osd));
  failure_queue.erase(osd);
  failure_pending.erase(osd);

  heartbeat_lock.Unlock();
}
void OSD::note_up_osd(int osd)
{
  peer_map_epoch.erase(entity_name_t::OSD(osd));
}

void OSD::handle_osd_map(MOSDMap *m)
{
  assert(osd_lock.is_locked());
  if (ceph_fsid_compare(&m->fsid, &monc->get_fsid())) {
    dout(0) << "handle_osd_map fsid " << m->fsid << " != " << monc->get_fsid() << dendl;
    m->put();
    return;
  }

  Session *session = (Session *)m->get_connection()->get_priv();
  if (session && !(session->caps.is_mon() || session->caps.is_osd())) {
    //not enough perms!
    m->put();
    session->put();
    return;
  }
  if (session)
    session->put();

  if (osdmap) {
    dout(3) << "handle_osd_map epochs [" 
            << m->get_first() << "," << m->get_last() 
            << "], i have " << osdmap->get_epoch()
            << dendl;
  } else {
    dout(3) << "handle_osd_map epochs [" 
            << m->get_first() << "," << m->get_last() 
            << "], i have none"
            << dendl;
    osdmap = new OSDMap;
  }


  // make sure there is something new, here, before we bother flushing the queues and such
  if (m->get_last() <= osdmap->get_epoch()) {
    dout(10) << " no new maps here, dropping" << dendl;
    m->put();
    return;
  }

  // pause, requeue op queue
  //wait_for_no_ops();

  if (map_in_progress_cond) {
    if (map_in_progress) {
      dout(15) << "waiting for prior handle_osd_map to complete" << dendl;
      while (map_in_progress) {
        map_in_progress_cond->Wait(osd_lock);
      }
    }
    dout(10) << "locking handle_osd_map permissions" << dendl;
    map_in_progress = true;
  }

  osd_lock.Unlock();

  op_tp.pause();

  // requeue under osd_lock to preserve ordering of _dispatch() wrt incoming messages
  osd_lock.Lock();  

  op_wq.lock();

  list<Message*> rq;
  while (!op_queue.empty()) {
    PG *pg = op_queue.back();
    op_queue.pop_back();
    pending_ops--;
    logger->set(l_osd_opq, pending_ops);

    Message *mess = pg->op_queue.back();
    pg->op_queue.pop_back();
    pg->put();
    dout(15) << " will requeue " << *mess << dendl;
    rq.push_front(mess);
  }
  push_waiters(rq);  // requeue under osd_lock!
  op_wq.unlock();

  recovery_tp.pause();
  disk_tp.pause_new();   // _process() may be waiting for a replica message
  
  osd_lock.Unlock();
  store->flush();
  osd_lock.Lock();

  assert(osd_lock.is_locked());

  ObjectStore::Transaction t;
  C_Contexts *fin = new C_Contexts;
  
  logger->inc(l_osd_map);

  // store them?
  for (map<epoch_t,bufferlist>::iterator p = m->maps.begin();
       p != m->maps.end();
       p++) {
    sobject_t poid = get_osdmap_pobject_name(p->first);
    if (store->exists(coll_t::META_COLL, poid)) {
      dout(10) << "handle_osd_map already had full map epoch " << p->first << dendl;
      logger->inc(l_osd_mapfdup);
      bufferlist bl;
      get_map_bl(p->first, bl);
      dout(10) << " .. it is " << bl.length() << " bytes" << dendl;
      continue;
    }

    dout(10) << "handle_osd_map got full map epoch " << p->first << dendl;
    ObjectStore::Transaction *ft = new ObjectStore::Transaction;
    ft->write(coll_t::META_COLL, poid, 0, p->second.length(), p->second);  // store _outside_ transaction; activate_map reads it.
    int r = store->queue_transaction(NULL, ft);
    assert(r == 0);

    if (p->first > superblock.newest_map)
      superblock.newest_map = p->first;
    if (p->first < superblock.oldest_map ||
        superblock.oldest_map == 0)
      superblock.oldest_map = p->first;

    logger->inc(l_osd_mapf);
  }
  for (map<epoch_t,bufferlist>::iterator p = m->incremental_maps.begin();
       p != m->incremental_maps.end();
       p++) {
    sobject_t poid = get_inc_osdmap_pobject_name(p->first);
    if (store->exists(coll_t::META_COLL, poid)) {
      dout(10) << "handle_osd_map already had incremental map epoch " << p->first << dendl;
      logger->inc(l_osd_mapidup);
      bufferlist bl;
      get_inc_map_bl(p->first, bl);
      dout(10) << " .. it is " << bl.length() << " bytes" << dendl;
      continue;
    }

    dout(10) << "handle_osd_map got incremental map epoch " << p->first << dendl;
    ObjectStore::Transaction *ft = new ObjectStore::Transaction;
    ft->write(coll_t::META_COLL, poid, 0, p->second.length(), p->second);  // store _outside_ transaction; activate_map reads it.
    int r = store->queue_transaction(NULL, ft);
    assert(r == 0);

    if (p->first > superblock.newest_map)
      superblock.newest_map = p->first;
    if (p->first < superblock.oldest_map ||
        superblock.oldest_map == 0)
      superblock.oldest_map = p->first;

    logger->inc(l_osd_mapi);
  }

  // flush new maps (so they are readable)
  osd_lock.Unlock();
  store->flush();
  osd_lock.Lock();

  // finally, take map_lock _after_ we do this flush, to avoid deadlock
  map_lock.get_write();

  // advance if we can
  bool advanced = false;
  
  epoch_t cur = superblock.current_epoch;
  while (cur < superblock.newest_map) {
    dout(10) << "cur " << cur << " < newest " << superblock.newest_map << dendl;

    OSDMap::Incremental inc;

    if (m->incremental_maps.count(cur+1) ||
        store->exists(coll_t::META_COLL, get_inc_osdmap_pobject_name(cur+1))) {
      dout(10) << "handle_osd_map decoding inc map epoch " << cur+1 << dendl;
      
      bufferlist bl;
      if (m->incremental_maps.count(cur+1)) {
	dout(10) << " using provided inc map" << dendl;
        bl = m->incremental_maps[cur+1];
      } else {
	dout(10) << " using my locally stored inc map" << dendl;
        get_inc_map_bl(cur+1, bl);
      }

      bufferlist::iterator p = bl.begin();
      inc.decode(p);
      if (osdmap->apply_incremental(inc)) {
	//error out!
	dout(0) << "ERROR: Got non-matching FSID from trusted source!" << dendl;
	session->put();
	m->put();
	shutdown();
      }

      // archive the full map
      bl.clear();
      osdmap->encode(bl);
      ObjectStore::Transaction ft;
      ft.write(coll_t::META_COLL, get_osdmap_pobject_name(cur+1), 0, bl.length(), bl);
      int r = store->apply_transaction(ft);
      assert(r == 0);

      // notify messenger
      for (map<int32_t,uint8_t>::iterator i = inc.new_down.begin();
           i != inc.new_down.end();
           i++) {
        int osd = i->first;
        if (osd == whoami) continue;
	note_down_osd(i->first);
      }
      for (map<int32_t,entity_addr_t>::iterator i = inc.new_up_client.begin();
           i != inc.new_up_client.end();
           i++) {
        if (i->first == whoami) continue;
	note_up_osd(i->first);
      }
    }
    else if (m->maps.count(cur+1) ||
             store->exists(coll_t::META_COLL, get_osdmap_pobject_name(cur+1))) {
      dout(10) << "handle_osd_map decoding full map epoch " << cur+1 << dendl;
      bufferlist bl;
      if (m->maps.count(cur+1))
        bl = m->maps[cur+1];
      else
        get_map_bl(cur+1, bl);

      OSDMap *newmap = new OSDMap;
      newmap->decode(bl);

      // kill connections to newly down osds
      set<int> old;
      osdmap->get_all_osds(old);
      for (set<int>::iterator p = old.begin(); p != old.end(); p++)
	if (osdmap->have_inst(*p) && (!newmap->exists(*p) || !newmap->is_up(*p))) 
	  note_down_osd(*p);
      // NOTE: note_up_osd isn't called at all for full maps... FIXME?
      delete osdmap;
      osdmap = newmap;
    }
    else {
      dout(10) << "handle_osd_map missing epoch " << cur+1 << dendl;
      monc->sub_want("osdmap", cur+1, CEPH_SUBSCRIBE_ONETIME);
      monc->renew_subs();
      break;
    }

    if (!logger_started)
      start_logger();

    cur++;
    superblock.current_epoch = cur;
    advance_map(t);
    advanced = true;
    had_map_since = g_clock.now();
  }

  // all the way?
  if (advanced && cur == superblock.newest_map) {
    if (osdmap->is_up(whoami) &&
	osdmap->get_addr(whoami) == client_messenger->get_myaddr()) {

      if (is_booting()) {
	dout(1) << "state: booting -> active" << dendl;
	state = STATE_ACTIVE;
      }
      
      // yay!
      activate_map(t, fin->contexts);

      // process waiters
      take_waiters(waiting_for_osdmap);
    }
  }

  // write updated pg state to store
  for (hash_map<pg_t,PG*>::iterator i = pg_map.begin();
       i != pg_map.end();
       i++) {
    PG *pg = i->second;
    if (pg->dirty_info)
      pg->write_info(t);
  }

  bool do_shutdown = false;
  bool do_restart = false;
  if (osdmap->get_epoch() > 0 &&
      state == STATE_ACTIVE) {
    if (!osdmap->exists(whoami)) {
      dout(0) << "map says i do not exist.  shutting down." << dendl;
      do_shutdown = true;   // don't call shutdown() while we have everything paused
    } else if (!osdmap->is_up(whoami) ||
	       !osdmap->get_addr(whoami).probably_equals(client_messenger->get_myaddr()) ||
	       !osdmap->get_cluster_addr(whoami).probably_equals(cluster_messenger->get_myaddr()) ||
	       !osdmap->get_hb_addr(whoami).probably_equals(heartbeat_messenger->get_myaddr())) {
      if (!osdmap->is_up(whoami))
	clog.warn() << "map e" << osdmap->get_epoch()
		    << " wrongly marked me down or wrong addr";
      else if (!osdmap->get_addr(whoami).probably_equals(client_messenger->get_myaddr()))
	clog.warn() << "map e" << osdmap->get_epoch()
		    << " had wrong client addr (" << osdmap->get_addr(whoami)
		    << " != my " << client_messenger->get_myaddr();
      else if (osdmap->get_cluster_addr(whoami).probably_equals(cluster_messenger->get_myaddr()))
	clog.warn() << "map e" << osdmap->get_epoch()
		    << " had wrong client addr (" << osdmap->get_cluster_addr(whoami)
		    << " != my " << cluster_messenger->get_myaddr();
      else if (osdmap->get_hb_addr(whoami).probably_equals(heartbeat_messenger->get_myaddr()))
	clog.warn() << "map e" << osdmap->get_epoch()
		    << " had wrong client addr (" << osdmap->get_hb_addr(whoami)
		    << " != my " << heartbeat_messenger->get_myaddr();
      
      state = STATE_BOOTING;
      up_epoch = 0;
      do_restart = true;

      int cport = cluster_messenger->get_myaddr().get_port();
      int hbport = heartbeat_messenger->get_myaddr().get_port();

      int r = cluster_messenger->rebind(hbport);
      if (r != 0)
	do_shutdown = true;  // FIXME: do_restart?

      r = heartbeat_messenger->rebind(cport);
      if (r != 0)
	do_shutdown = true;  // FIXME: do_restart?

      reset_heartbeat_peers();
    }
  }

  // note in the superblock that we were clean thru the prior epoch
  if (boot_epoch && boot_epoch >= superblock.mounted) {
    superblock.mounted = boot_epoch;
    superblock.clean_thru = osdmap->get_epoch();
  }

  // superblock and commit
  write_superblock(t);
  int r = store->apply_transaction(t, fin);
  if (r) {
    map_lock.put_write();
    derr << "error writing map: " << cpp_strerror(-r) << dendl;
    m->put();
    shutdown();
    return;
  }
  store->sync();

  map_lock.put_write();

  osd_lock.Unlock();
  store->flush();
  osd_lock.Lock();

  op_tp.unpause();
  recovery_tp.unpause();
  disk_tp.unpause();

  //if (osdmap->get_epoch() == 1) store->sync();     // in case of early death, blah

  m->put();


  if (do_restart)
    send_boot();
  if (do_shutdown)
    shutdown();

  if (map_in_progress_cond) {
    map_in_progress = false;
    dout(15) << "unlocking map_in_progress" << dendl;
    map_in_progress_cond->Signal();
  }
}


/** 
 * scan placement groups, initiate any replication
 * activities.
 */
void OSD::advance_map(ObjectStore::Transaction& t)
{
  assert(osd_lock.is_locked());

  dout(7) << "advance_map epoch " << osdmap->get_epoch() 
          << "  " << pg_map.size() << " pgs"
          << dendl;

  if (!up_epoch &&
      osdmap->is_up(whoami) &&
      osdmap->get_inst(whoami) == client_messenger->get_myinst()) {
    up_epoch = osdmap->get_epoch();
    dout(10) << "up_epoch is " << up_epoch << dendl;
    if (!boot_epoch) {
      boot_epoch = osdmap->get_epoch();
      dout(10) << "boot_epoch is " << boot_epoch << dendl;
    }
  }

  // update pools
  for (map<int, PGPool*>::iterator p = pool_map.begin();
       p != pool_map.end();
       p++) {
    const pg_pool_t *pi = osdmap->get_pg_pool(p->first);
    if (pi == NULL) {
      dout(10) << " pool " << p->first << " appears to have been deleted" << dendl;
      continue;
    }
    PGPool *pool = p->second;
    
    // make sure auid stays up to date
    pool->auid = pi->v.auid;
    
    if (pi->get_snap_epoch() == osdmap->get_epoch()) {
      pi->build_removed_snaps(pool->newly_removed_snaps);
      pool->newly_removed_snaps.subtract(pool->cached_removed_snaps);
      pool->cached_removed_snaps.union_of(pool->newly_removed_snaps);
      dout(10) << " pool " << p->first << " removed_snaps " << pool->cached_removed_snaps
	       << ", newly so are " << pool->newly_removed_snaps << ")"
	       << dendl;
      pool->info = *pi;
      pool->snapc = pi->get_snap_context();
    } else {
      dout(10) << " pool " << p->first << " removed snaps " << pool->cached_removed_snaps
	       << ", unchanged (snap_epoch = " << pi->get_snap_epoch() << ")" << dendl;
      pool->newly_removed_snaps.clear();
    }
  }

  
  // scan pg creations
  hash_map<pg_t, create_pg_info>::iterator n = creating_pgs.begin();
  while (n != creating_pgs.end()) {
    hash_map<pg_t, create_pg_info>::iterator p = n++;
    pg_t pgid = p->first;

    // am i still primary?
    vector<int> acting;
    int nrep = osdmap->pg_to_acting_osds(pgid, acting);
    int role = osdmap->calc_pg_role(whoami, acting, nrep);
    if (role != 0) {
      dout(10) << " no longer primary for " << pgid << ", stopping creation" << dendl;
      creating_pgs.erase(p);
    } else {
      /*
       * adding new ppl to our pg has no effect, since we're still primary,
       * and obviously haven't given the new nodes any data.
       */
      p->second.acting.swap(acting);  // keep the latest
    }
  }

  OSDMap *lastmap = get_map(osdmap->get_epoch() - 1);

  // scan existing pg's
  for (hash_map<pg_t,PG*>::iterator it = pg_map.begin();
       it != pg_map.end();
       it++) {
    pg_t pgid = it->first;
    PG *pg = it->second;

    // get new acting set
    vector<int> tup, tacting;
    osdmap->pg_to_up_acting_osds(pgid, tup, tacting);
    int role = osdmap->calc_pg_role(whoami, tacting, tacting.size());

    pg->lock();

    // adjust removed_snaps?
    if (pg->is_active() &&
	!pg->pool->newly_removed_snaps.empty()) {
      pg->snap_trimq.union_of(pg->pool->newly_removed_snaps);
      dout(10) << *pg << " snap_trimq now " << pg->snap_trimq << dendl;
      pg->dirty_info = true;
    }
    
    // no change?
    if (tacting == pg->acting && tup == pg->up) {
      if ((pg->prior_set.get() == NULL) || (!pg->prior_set_affected(osdmap))) {
	dout(15) << *pg << " unaffected with "
	  << tup << "/" << tacting << " up/acting" << dendl;
	pg->unlock();
	continue;
      }
    }

    // -- there was a change! --
    int oldrole = pg->get_role();
    int oldprimary = pg->get_primary();
    vector<int> oldacting = pg->acting;
    vector<int> oldup = pg->up;
    
    // make sure we clear out any pg_temp change requests
    pg_temp_wanted.erase(pgid);
    
    pg->kick();
    pg->prior_set.reset(NULL);

    // update PG
    pg->acting.swap(tacting);
    pg->up.swap(tup);
    pg->set_role(role);
    
    // did acting, up, primary|acker change?
    if (tacting != pg->acting || tup != pg->up) {
      // remember past interval
      PG::Interval& i = pg->past_intervals[pg->info.history.same_acting_since];
      i.first = pg->info.history.same_acting_since;
      i.last = osdmap->get_epoch() - 1;

      i.acting = oldacting;
      i.up = oldup;
      if (tacting != pg->acting)
	pg->info.history.same_acting_since = osdmap->get_epoch();
      if (tup != pg->up)
	pg->info.history.same_up_since = osdmap->get_epoch();

      if (i.acting.size())
	i.maybe_went_rw = 
	  lastmap->get_up_thru(i.acting[0]) >= i.first &&
	  lastmap->get_up_from(i.acting[0]) <= i.first;
      else
	i.maybe_went_rw = 0;

      if (oldprimary != pg->get_primary())
	pg->info.history.same_primary_since = osdmap->get_epoch();

      dout(10) << *pg << " noting past " << i << dendl;
      pg->dirty_info = true;
    }
    pg->cancel_recovery();

    // deactivate.
    pg->state_clear(PG_STATE_ACTIVE);
    pg->state_clear(PG_STATE_DOWN);
    pg->state_clear(PG_STATE_PEERING);  // we'll need to restart peering
    pg->state_clear(PG_STATE_DEGRADED);
    pg->state_clear(PG_STATE_REPLAY);

    if (pg->is_primary()) {
      if (osdmap->get_pg_size(pg->info.pgid) != pg->acting.size())
	pg->state_set(PG_STATE_DEGRADED);
    }

    // reset primary state?
    if (oldrole == 0 || pg->get_role() == 0)
      pg->clear_primary_state();

    dout(10) << *pg
	     << " up " << oldup << " -> " << pg->up 
	     << ", acting " << oldacting << " -> " << pg->acting 
	     << ", role " << oldrole << " -> " << role << dendl; 
    
    // pg->on_*
    for (unsigned i=0; i<oldacting.size(); i++)
      if (osdmap->is_down(oldacting[i]))
	pg->on_osd_failure(oldacting[i]);
    pg->on_change();

    if (pg->deleting) {
      dout(10) << *pg << " canceling deletion!" << dendl;
      pg->deleting = false;
      remove_wq.dequeue(pg);
    }
    
    if (role != oldrole) {
      // old primary?
      if (oldrole == 0) {
	pg->state_clear(PG_STATE_CLEAN);
	pg->clear_stats();
	
	// take replay queue waiters
	list<Message*> ls;
	for (map<eversion_t,MOSDOp*>::iterator it = pg->replay_queue.begin();
	     it != pg->replay_queue.end();
	     it++)
	  ls.push_back(it->second);
	pg->replay_queue.clear();
	take_waiters(ls);
      }

      pg->on_role_change();

      // interrupt backlog generation
      cancel_generate_backlog(pg);

      // take active waiters
      take_waiters(pg->waiting_for_active);

      // new primary?
      if (role == 0) {
	// i am new primary
	pg->state_clear(PG_STATE_STRAY);
      } else {
	// i am now replica|stray.  we need to send a notify.
	pg->state_set(PG_STATE_STRAY);
	pg->have_master_log = false;
      }
      
    } else {
      // no role change.
      // did primary change?
      if (pg->get_primary() != oldprimary) {    
	// we need to announce
	pg->state_set(PG_STATE_STRAY);
        
	dout(10) << *pg << " " << oldacting << " -> " << pg->acting 
		 << ", acting primary " 
		 << oldprimary << " -> " << pg->get_primary() 
		 << dendl;
      } else {
	// primary is the same.
	if (role == 0) {
	  // i am (still) primary. but my replica set changed.
	  pg->state_clear(PG_STATE_CLEAN);
	  
	  dout(10) << *pg << " " << oldacting << " -> " << pg->acting
		   << ", replicas changed" << dendl;
	}
      }
    }

    // sanity check pg_temp
    if (pg->acting.empty() && pg->up.size() && pg->up[0] == whoami) {
      dout(10) << *pg << " acting empty, but i am up[0], clearing pg_temp" << dendl;
      queue_want_pg_temp(pg->info.pgid, pg->acting);
    }

    pg->unlock();
  }
}

void OSD::activate_map(ObjectStore::Transaction& t, list<Context*>& tfin)
{
  assert(osd_lock.is_locked());

  dout(7) << "activate_map version " << osdmap->get_epoch() << dendl;

  map< int, vector<PG::Info> >  notify_list;  // primary -> list
  map< int, map<pg_t,PG::Query> > query_map;    // peer -> PG -> get_summary_since
  map<int,MOSDPGInfo*> info_map;  // peer -> message

  epoch_t up_thru = osdmap->get_up_thru(whoami);
  
  int num_pg_primary = 0, num_pg_replica = 0, num_pg_stray = 0;

  // scan pg's
  for (hash_map<pg_t,PG*>::iterator it = pg_map.begin();
       it != pg_map.end();
       it++) {
    PG *pg = it->second;
    pg->lock();

    if (pg->is_primary())
      num_pg_primary++;
    else if (pg->is_replica())
      num_pg_replica++;
    else
      num_pg_stray++;

    if (g_conf.osd_check_for_log_corruption)
      pg->check_log_for_corruption(store);

    if (pg->is_active() && pg->is_primary() &&
	(pg->missing.num_missing() > pg->missing_loc.size())) {
      if (pg->all_unfound_are_lost(osdmap)) {
	pg->mark_all_unfound_as_lost(t);
      }
    }

    if (!osdmap->have_pg_pool(pg->info.pgid.pool())) {
      //pool is deleted!
      queue_pg_for_deletion(pg);
      pg->unlock();
      continue;
    }
    if (pg->is_active()) {
      // i am active
      if (pg->is_primary() &&
	  !pg->snap_trimq.empty() &&
	  pg->is_clean())
	pg->queue_snap_trim();
    }
    else if (pg->is_primary() &&
	     !pg->is_active()) {
      // i am (inactive) primary
      if (!pg->is_peering() || 
	  (pg->need_up_thru && up_thru >= pg->info.history.same_acting_since))
	pg->do_peer(t, tfin, query_map, &info_map);
    }
    else if (pg->is_stray() &&
	     pg->get_primary() >= 0) {
      // i am residual|replica
      notify_list[pg->get_primary()].push_back(pg->info);
    }
    if (pg->is_primary())
      pg->update_stats();

    pg->unlock();
  }  

  do_notifies(notify_list);  // notify? (residual|replica)
  do_queries(query_map);
  do_infos(info_map);

  logger->set(l_osd_numpg, pg_map.size());
  logger->set(l_osd_numpg_primary, num_pg_primary);
  logger->set(l_osd_numpg_replica, num_pg_replica);
  logger->set(l_osd_numpg_stray, num_pg_stray);

  wake_all_pg_waiters();   // the pg mapping may have shifted

  clear_map_cache();  // we're done with it
  update_heartbeat_peers();

  send_pg_temp();
}


void OSD::send_incremental_map(epoch_t since, const entity_inst_t& inst, bool lazy)
{
  dout(10) << "send_incremental_map " << since << " -> " << osdmap->get_epoch()
           << " to " << inst << dendl;
  
  MOSDMap *m = new MOSDMap(monc->get_fsid());
  
  for (epoch_t e = osdmap->get_epoch();
       e > since;
       e--) {
    bufferlist bl;
    if (get_inc_map_bl(e,bl)) {
      m->incremental_maps[e].claim(bl);
    } else if (get_map_bl(e,bl)) {
      m->maps[e].claim(bl);
      break;
    }
    else {
      assert(0);  // we should have all maps.
    }
  }
  Messenger *msgr = client_messenger;
  if (entity_name_t::TYPE_OSD == inst.name._type)
    msgr = cluster_messenger;
  if (lazy)
    msgr->lazy_send_message(m, inst);  // only if we already have an open connection
  else
    msgr->send_message(m, inst);
}

bool OSD::get_map_bl(epoch_t e, bufferlist& bl)
{
  return store->read(coll_t::META_COLL, get_osdmap_pobject_name(e), 0, 0, bl) >= 0;
}

bool OSD::get_inc_map_bl(epoch_t e, bufferlist& bl)
{
  return store->read(coll_t::META_COLL, get_inc_osdmap_pobject_name(e), 0, 0, bl) >= 0;
}

OSDMap *OSD::get_map(epoch_t epoch)
{
  Mutex::Locker l(map_cache_lock);

  if (map_cache.count(epoch)) {
    dout(30) << "get_map " << epoch << " - cached" << dendl;
    return map_cache[epoch];
  }

  dout(25) << "get_map " << epoch << " - loading and decoding" << dendl;
  OSDMap *map = new OSDMap;

  // find a complete map
  list<OSDMap::Incremental> incs;
  epoch_t e;
  for (e = epoch; e > 0; e--) {
    bufferlist bl;
    if (get_map_bl(e, bl)) {
      dout(30) << "get_map " << epoch << " full " << e << dendl;
      map->decode(bl);
      break;
    } else {
      OSDMap::Incremental inc;
      bool got = get_inc_map(e, inc);
      assert(got);
      incs.push_front(inc);
    }
  }

  // apply incrementals
  for (e++; e <= epoch; e++) {
    dout(30) << "get_map " << epoch << " inc " << e << dendl;
    map->apply_incremental( incs.front() );
    incs.pop_front();
  }

  map_cache[epoch] = map;
  return map;
}

void OSD::clear_map_cache()
{
  Mutex::Locker l(map_cache_lock);
  for (map<epoch_t,OSDMap*>::iterator p = map_cache.begin();
       p != map_cache.end();
       p++)
    delete p->second;
  map_cache.clear();
}

bool OSD::get_inc_map(epoch_t e, OSDMap::Incremental &inc)
{
  bufferlist bl;
  if (!get_inc_map_bl(e, bl)) 
    return false;
  bufferlist::iterator p = bl.begin();
  inc.decode(p);
  return true;
}



bool OSD::require_mon_peer(Message *m)
{
  if (!m->get_connection()->peer_is_mon()) {
    dout(0) << "require_mon_peer received from non-mon " << m->get_connection()->get_peer_addr()
	    << " " << *m << dendl;
    m->put();
    return false;
  }
  return true;
}

bool OSD::require_osd_peer(Message *m)
{
  if (!m->get_connection()->peer_is_osd()) {
    dout(0) << "require_osd_peer received from non-osd " << m->get_connection()->get_peer_addr()
	    << " " << *m << dendl;
    m->put();
    return false;
  }
  return true;
}

bool OSD::require_current_map(Message *m, epoch_t ep) 
{
  // older map?
  if (ep < osdmap->get_epoch()) {
    dout(7) << "require_current_map epoch " << ep << " < " << osdmap->get_epoch() << dendl;
    m->put();   // discard and ignore.
    return false;
  }

  // newer map?
  if (ep > osdmap->get_epoch()) {
    dout(7) << "require_current_map epoch " << ep << " > " << osdmap->get_epoch() << dendl;
    wait_for_new_map(m);
    return false;
  }

  assert(ep == osdmap->get_epoch());
  return true;
}


/*
 * require that we have same (or newer) map, and that
 * the source is the pg primary.
 */
bool OSD::require_same_or_newer_map(Message *m, epoch_t epoch)
{
  dout(15) << "require_same_or_newer_map " << epoch << " (i am " << osdmap->get_epoch() << ") " << m << dendl;

  // do they have a newer map?
  if (epoch > osdmap->get_epoch()) {
    dout(7) << "waiting for newer map epoch " << epoch << " > my " << osdmap->get_epoch() << " with " << m << dendl;
    wait_for_new_map(m);
    return false;
  }

  if (epoch < up_epoch) {
    dout(7) << "from pre-up epoch " << epoch << " < " << up_epoch << dendl;
    m->put();
    return false;
  }

  // ok, our map is same or newer.. do they still exist?
  if (m->get_source().is_osd()) {
    int from = m->get_source().num();
    if (!osdmap->have_inst(from) ||
	osdmap->get_cluster_addr(from) != m->get_source_inst().addr) {
      dout(0) << "from dead osd" << from << ", dropping, sharing map" << dendl;
      send_incremental_map(epoch, m->get_source_inst(), true);
      m->put();
      return false;
    }
  }

  // ok, we have at least as new a map as they do.  are we (re)booting?
  if (is_booting()) {
    dout(7) << "still in boot state, dropping message " << *m << dendl;
    m->put();
    return false;
  }

  return true;
}





// ----------------------------------------
// pg creation


bool OSD::can_create_pg(pg_t pgid)
{
  assert(creating_pgs.count(pgid));

  // priors empty?
  if (!creating_pgs[pgid].prior.empty()) {
    dout(10) << "can_create_pg " << pgid
	     << " - waiting for priors " << creating_pgs[pgid].prior << dendl;
    return false;
  }

  if (creating_pgs[pgid].split_bits) {
    dout(10) << "can_create_pg " << pgid << " - queueing for split" << dendl;
    pg_split_ready[creating_pgs[pgid].parent].insert(pgid); 
    return false;
  }

  dout(10) << "can_create_pg " << pgid << " - can create now" << dendl;
  return true;
}


void OSD::kick_pg_split_queue()
{
  map< int, map<pg_t,PG::Query> > query_map;
  map<int, MOSDPGInfo*> info_map;
  int created = 0;

  dout(10) << "kick_pg_split_queue" << dendl;

  map<pg_t, set<pg_t> >::iterator n = pg_split_ready.begin();
  while (n != pg_split_ready.end()) {
    map<pg_t, set<pg_t> >::iterator p = n++;
    // how many children should this parent have?
    unsigned nchildren = (1 << (creating_pgs[*p->second.begin()].split_bits - 1)) - 1;
    if (p->second.size() < nchildren) {
      dout(15) << " parent " << p->first << " children " << p->second 
	       << " ... waiting for " << nchildren << " children" << dendl;
      continue;
    }

    PG *parent = _lookup_lock_pg(p->first);
    assert(parent);
    if (!parent->is_clean()) {
      dout(10) << "kick_pg_split_queue parent " << p->first << " not clean" << dendl;
      parent->unlock();
      continue;
    }

    dout(15) << " parent " << p->first << " children " << p->second 
	     << " ready" << dendl;
    
    // FIXME: this should be done in a separate thread, eventually

    // create and lock children
    ObjectStore::Transaction *t = new ObjectStore::Transaction;
    C_Contexts *fin = new C_Contexts;
    map<pg_t,PG*> children;
    for (set<pg_t>::iterator q = p->second.begin();
	 q != p->second.end();
	 q++) {
      PG *pg = _create_lock_new_pg(*q, creating_pgs[*q].acting, *t);
      children[*q] = pg;
    }

    // split
    split_pg(parent, children, *t); 

    parent->update_stats();
    parent->write_info(*t);

    // unlock parent, children
    parent->unlock();
    for (map<pg_t,PG*>::iterator q = children.begin(); q != children.end(); q++) {
      PG *pg = q->second;
      // fix up pg metadata
      pg->info.last_complete = pg->info.last_update;

      pg->write_info(*t);
      pg->write_log(*t);

      wake_pg_waiters(pg->info.pgid);

      pg->do_peer(*t, fin->contexts, query_map, &info_map);
      pg->update_stats();
      pg->unlock();
      created++;
    }

    int tr = store->queue_transaction(NULL, t, new ObjectStore::C_DeleteTransaction(t), fin);
    assert(tr == 0);

    // remove from queue
    pg_split_ready.erase(p);
  }

  do_queries(query_map);
  do_infos(info_map);
  if (created)
    update_heartbeat_peers();

}

void OSD::split_pg(PG *parent, map<pg_t,PG*>& children, ObjectStore::Transaction &t)
{
  dout(10) << "split_pg " << *parent << dendl;
  pg_t parentid = parent->info.pgid;

  // split objects
  vector<sobject_t> olist;
  store->collection_list(coll_t(parent->info.pgid), olist);

  for (vector<sobject_t>::iterator p = olist.begin(); p != olist.end(); p++) {
    sobject_t poid = *p;
    ceph_object_layout l = osdmap->make_object_layout(poid.oid, parentid.pool(), parentid.preferred());
    pg_t pgid = osdmap->raw_pg_to_pg(pg_t(l.ol_pgid));
    if (pgid != parentid) {
      dout(20) << "  moving " << poid << " from " << parentid << " -> " << pgid << dendl;
      PG *child = children[pgid];
      assert(child);
      bufferlist bv;

      struct stat st;
      store->stat(coll_t(parentid), poid, &st);
      store->getattr(coll_t(parentid), poid, OI_ATTR, bv);
      object_info_t oi(bv);

      t.collection_add(coll_t(pgid), coll_t(parentid), poid);
      t.collection_remove(coll_t(parentid), poid);
      if (oi.snaps.size()) {
	snapid_t first = oi.snaps[0];
	t.collection_add(coll_t(pgid, first), coll_t(parentid), poid);
	t.collection_remove(coll_t(parentid, first), poid);
	if (oi.snaps.size() > 1) {
	  snapid_t last = oi.snaps[oi.snaps.size()-1];
	  t.collection_add(coll_t(pgid, last), coll_t(parentid), poid);
	  t.collection_remove(coll_t(parentid, last), poid);
	}
      }

      // add to child stats
      child->info.stats.num_bytes += st.st_size;
      child->info.stats.num_kb += SHIFT_ROUND_UP(st.st_size, 10);
      child->info.stats.num_objects++;
      if (poid.snap && poid.snap != CEPH_NOSNAP)
	child->info.stats.num_object_clones++;
    } else {
      dout(20) << " leaving " << poid << "   in " << parentid << dendl;
    }
  }

  // split log
  parent->log.index();
  dout(20) << " parent " << parent->info.pgid << " log was ";
  parent->log.print(*_dout);
  *_dout << dendl;
  parent->log.unindex();

  list<PG::Log::Entry>::iterator p = parent->log.log.begin();
  while (p != parent->log.log.end()) {
    list<PG::Log::Entry>::iterator cur = p;
    p++;
    sobject_t& poid = cur->soid;
    ceph_object_layout l = osdmap->make_object_layout(poid.oid, parentid.pool(), parentid.preferred());
    pg_t pgid = osdmap->raw_pg_to_pg(pg_t(l.ol_pgid));
    if (pgid != parentid) {
      dout(20) << "  moving " << *cur << " from " << parentid << " -> " << pgid << dendl;
      PG *child = children[pgid];

      child->log.log.splice(child->log.log.end(), parent->log.log, cur);
    }
  }

  parent->log.index();
  dout(20) << " parent " << parent->info.pgid << " log now ";
  parent->log.print(*_dout);
  *_dout << dendl;

  for (map<pg_t,PG*>::iterator p = children.begin();
       p != children.end();
       p++) {
    PG *child = p->second;

    // fix log bounds
    if (!child->log.log.empty()) {
      child->log.head = child->log.log.rbegin()->version;
      child->log.tail =  parent->log.tail;
      child->log.backlog = parent->log.backlog;
      child->log.index();
    }
    child->info.last_update = child->log.head;
    child->info.last_complete = parent->info.last_complete;
    child->info.log_tail =  parent->log.tail;
    child->info.log_backlog = parent->log.backlog;
    child->info.history.last_epoch_split = osdmap->get_epoch();

    child->snap_trimq = parent->snap_trimq;

    dout(20) << " child " << p->first << " log now ";
    child->log.print(*_dout);
    *_dout << dendl;

    // sub off child stats
    parent->info.stats.sub(child->info.stats);
  }
}  


/*
 * holding osd_lock
 */
void OSD::handle_pg_create(MOSDPGCreate *m)
{
  dout(10) << "handle_pg_create " << *m << dendl;
  if (!require_mon_peer(m))
    return;

  if (!require_same_or_newer_map(m, m->epoch)) return;

  map< int, map<pg_t,PG::Query> > query_map;
  map<int, MOSDPGInfo*> info_map;

  int num_created = 0;

  for (map<pg_t,MOSDPGCreate::create_rec>::iterator p = m->mkpg.begin();
       p != m->mkpg.end();
       p++) {
    pg_t pgid = p->first;
    epoch_t created = p->second.created;
    pg_t parent = p->second.parent;
    int split_bits = p->second.split_bits;
    pg_t on = pgid;

    if (split_bits) {
      on = parent;
      dout(20) << "mkpg " << pgid << " e" << created << " from parent " << parent
	       << " split by " << split_bits << " bits" << dendl;
    } else {
      dout(20) << "mkpg " << pgid << " e" << created << dendl;
    }
   
    // is it still ours?
    vector<int> up, acting;
    osdmap->pg_to_up_acting_osds(on, up, acting);
    int role = osdmap->calc_pg_role(whoami, acting, acting.size());

    if (role != 0) {
      dout(10) << "mkpg " << pgid << "  not primary (role=" << role << "), skipping" << dendl;
      continue;
    }
    if (up != acting) {
      dout(10) << "mkpg " << pgid << "  up " << up << " != acting " << acting << dendl;
      clog.error() << "mkpg " << pgid << " up " << up << " != acting "
	    << acting << "\n";
      continue;
    }

    // does it already exist?
    if (_have_pg(pgid)) {
      dout(10) << "mkpg " << pgid << "  already exists, skipping" << dendl;
      continue;
    }

    // does parent exist?
    if (split_bits && !_have_pg(parent)) {
      dout(10) << "mkpg " << pgid << "  missing parent " << parent << ", skipping" << dendl;
      continue;
    }

    // figure history
    PG::Info::History history;
    project_pg_history(pgid, history, created, up, acting);
    
    // register.
    creating_pgs[pgid].created = created;
    creating_pgs[pgid].parent = parent;
    creating_pgs[pgid].split_bits = split_bits;
    creating_pgs[pgid].acting.swap(acting);
    calc_priors_during(pgid, created, history.same_acting_since, 
		       creating_pgs[pgid].prior);

    // poll priors
    set<int>& pset = creating_pgs[pgid].prior;
    dout(10) << "mkpg " << pgid << " e" << created
	     << " h " << history
	     << " : querying priors " << pset << dendl;
    for (set<int>::iterator p = pset.begin(); p != pset.end(); p++) 
      if (osdmap->is_up(*p))
	query_map[*p][pgid] = PG::Query(PG::Query::INFO, history);
    
    if (can_create_pg(pgid)) {
      ObjectStore::Transaction *t = new ObjectStore::Transaction;
      C_Contexts *fin = new C_Contexts;

      PG *pg = _create_lock_new_pg(pgid, creating_pgs[pgid].acting, *t);
      creating_pgs.erase(pgid);

      wake_pg_waiters(pg->info.pgid);
      pg->do_peer(*t, fin->contexts, query_map, &info_map);
      pg->update_stats();

      int tr = store->queue_transaction(&pg->osr, t, new ObjectStore::C_DeleteTransaction(t), fin);
      assert(tr == 0);

      pg->unlock();
      num_created++;
    }
  }

  do_queries(query_map);
  do_infos(info_map);

  kick_pg_split_queue();
  if (num_created)
    update_heartbeat_peers();
  m->put();
}


// ----------------------------------------
// peering and recovery

/** do_notifies
 * Send an MOSDPGNotify to a primary, with a list of PGs that I have
 * content for, and they are primary for.
 */

void OSD::do_notifies(map< int, vector<PG::Info> >& notify_list) 
{
  for (map< int, vector<PG::Info> >::iterator it = notify_list.begin();
       it != notify_list.end();
       it++) {
    if (it->first == whoami) {
      dout(7) << "do_notify osd" << it->first << " is self, skipping" << dendl;
      continue;
    }
    dout(7) << "do_notify osd" << it->first << " on " << it->second.size() << " PGs" << dendl;
    MOSDPGNotify *m = new MOSDPGNotify(osdmap->get_epoch(), it->second);
    _share_map_outgoing(osdmap->get_cluster_inst(it->first));
    cluster_messenger->send_message(m, osdmap->get_cluster_inst(it->first));
  }
}


/** do_queries
 * send out pending queries for info | summaries
 */
void OSD::do_queries(map< int, map<pg_t,PG::Query> >& query_map)
{
  for (map< int, map<pg_t,PG::Query> >::iterator pit = query_map.begin();
       pit != query_map.end();
       pit++) {
    int who = pit->first;
    dout(7) << "do_queries querying osd" << who
            << " on " << pit->second.size() << " PGs" << dendl;
    MOSDPGQuery *m = new MOSDPGQuery(osdmap->get_epoch(), pit->second);
    _share_map_outgoing(osdmap->get_cluster_inst(who));
    cluster_messenger->send_message(m, osdmap->get_cluster_inst(who));
  }
}


void OSD::do_infos(map<int,MOSDPGInfo*>& info_map)
{
  for (map<int,MOSDPGInfo*>::iterator p = info_map.begin();
       p != info_map.end();
       ++p) 
    cluster_messenger->send_message(p->second, osdmap->get_cluster_inst(p->first));
  info_map.clear();
}


/** PGNotify
 * from non-primary to primary
 * includes PG::Info.
 * NOTE: called with opqueue active.
 */
void OSD::handle_pg_notify(MOSDPGNotify *m)
{
  dout(7) << "handle_pg_notify from " << m->get_source() << dendl;
  int from = m->get_source().num();

  if (!require_osd_peer(m))
    return;

  if (!require_same_or_newer_map(m, m->get_epoch())) return;

  // look for unknown PGs i'm primary for
  map< int, map<pg_t,PG::Query> > query_map;
  map<int, MOSDPGInfo*> info_map;
  int created = 0;

  for (vector<PG::Info>::iterator it = m->get_pg_list().begin();
       it != m->get_pg_list().end();
       it++) {
    pg_t pgid = it->pgid;
    PG *pg = 0;

    ObjectStore::Transaction *t;
    C_Contexts *fin;
  
    if (!_have_pg(pgid)) {
      // same primary?
      vector<int> up, acting;
      osdmap->pg_to_up_acting_osds(pgid, up, acting);
      int role = osdmap->calc_pg_role(whoami, acting, acting.size());

      PG::Info::History history = it->history;
      project_pg_history(pgid, history, m->get_epoch(), up, acting);

      if (m->get_epoch() < history.same_acting_since) {
        dout(10) << "handle_pg_notify pg " << pgid << " acting changed in "
                 << history.same_acting_since << " (msg from " << m->get_epoch() << ")" << dendl;
        continue;
      }

      assert(role == 0);  // otherwise, probably bug in project_pg_history.
      
      // DNE on source?
      bool create = false;
      if (it->dne()) {  
	// is there a creation pending on this pg?
	if (creating_pgs.count(pgid)) {
	  creating_pgs[pgid].prior.erase(from);

	  if (!can_create_pg(pgid))
	    continue;
	  create = true;
	} else {
	  dout(10) << "handle_pg_notify pg " << pgid
		   << " DNE on source, but creation probe, ignoring" << dendl;
	  continue;
	}
      }
      creating_pgs.erase(pgid);

      // ok, create PG locally using provided Info and History
      t = new ObjectStore::Transaction;
      fin = new C_Contexts;
      if (create) {
	pg = _create_lock_new_pg(pgid, acting, *t);
      } else {
	pg = _create_lock_pg(pgid, *t);
	pg->acting.swap(acting);
	pg->up.swap(up);
	pg->set_role(role);
	pg->info.history = history;
	reg_last_pg_scrub(pg->info.pgid, pg->info.history.last_scrub_stamp);
	pg->clear_primary_state();  // yep, notably, set hml=false
	pg->write_info(*t);
	pg->write_log(*t);
      }
      
      created++;
      dout(10) << *pg << " is new" << dendl;
    
      // kick any waiters
      wake_pg_waiters(pg->info.pgid);
    } else {
      // already had it.  am i (still) the primary?
      pg = _lookup_lock_pg(pgid);
      if (m->get_epoch() < pg->info.history.same_acting_since) {
        dout(10) << *pg << " handle_pg_notify acting changed in "
                 << pg->info.history.same_acting_since
                 << " (msg from " << m->get_epoch() << ")" << dendl;
        pg->unlock();
        continue;
      }
      t = new ObjectStore::Transaction;
      fin = new C_Contexts;
    }

    if (pg->peer_info.count(from) &&
	pg->peer_info[from].last_update == it->last_update) {
      dout(10) << *pg << " got dup osd" << from << " info " << *it << ", identical to ours" << dendl;
    } else if (pg->peer_info.count(from) &&
	       pg->is_active()) {
      dout(10) << *pg << " got dup osd" << from << " info " << *it
	       << " but pg is active, keeping our info " << pg->peer_info[from]
	       << dendl;
    } else {
      dout(10) << *pg << " got osd" << from << " info " << *it << dendl;
      pg->peer_info[from] = *it;

      unreg_last_pg_scrub(pg->info.pgid, pg->info.history.last_scrub_stamp);
      pg->info.history.merge(it->history);
      reg_last_pg_scrub(pg->info.pgid, pg->info.history.last_scrub_stamp);

      // stray?
      if (!pg->is_acting(from)) {
	dout(10) << *pg << " osd" << from << " has stray content: " << *it << dendl;
	pg->stray_set.insert(from);
	pg->state_clear(PG_STATE_CLEAN);
      }
      
      pg->do_peer(*t, fin->contexts, query_map, &info_map);
      pg->update_stats();
    }

    if (pg->is_active() && pg->have_unfound()) {
      // Make sure we've requested MISSING information from every OSD
      // we know about.
      map< int, map<pg_t,PG::Query> > query_map;
      pg->discover_all_missing(query_map);
      do_queries(query_map);
    }

    int tr = store->queue_transaction(&pg->osr, t, new ObjectStore::C_DeleteTransaction(t), fin);
    assert(tr == 0);
    pg->unlock();
  }
  
  do_queries(query_map);
  do_infos(info_map);
  
  kick_pg_split_queue();

  if (created)
    update_heartbeat_peers();

  m->put();
}



/** PGLog
 * from non-primary to primary
 *  includes log and info
 * from primary to non-primary
 *  includes log for use in recovery
 * NOTE: called with opqueue active.
 */

void OSD::_process_pg_info(epoch_t epoch, int from,
			   PG::Info &info, 
			   PG::Log &log, 
			   PG::Missing *missing,
			   map<int, MOSDPGInfo*>* info_map,
			   int& created)
{
  ObjectStore::Transaction *t = new ObjectStore::Transaction;
  C_Contexts *fin = new C_Contexts;

  PG *pg = 0;
  if (!_have_pg(info.pgid)) {
    vector<int> up, acting;
    osdmap->pg_to_up_acting_osds(info.pgid, up, acting);
    int role = osdmap->calc_pg_role(whoami, acting, acting.size());

    project_pg_history(info.pgid, info.history, epoch, up, acting);
    if (epoch < info.history.same_acting_since) {
      dout(10) << "got old info " << info << " on non-existent pg, ignoring" << dendl;
      return;
    }

    // create pg!
    assert(role != 0);
    assert(!info.dne());
    pg = _create_lock_pg(info.pgid, *t);
    dout(10) << " got info on new pg, creating" << dendl;
    pg->acting.swap(acting);
    pg->up.swap(up);
    pg->set_role(role);
    pg->info.history = info.history;
    reg_last_pg_scrub(pg->info.pgid, pg->info.history.last_scrub_stamp);
    pg->write_info(*t);
    pg->write_log(*t);
    created++;
  } else {
    pg = _lookup_lock_pg(info.pgid);
    if (epoch < pg->info.history.same_acting_since) {
      // The peering stuff resets when the acting set changes, so ignore any messges sent
      // before that.
      dout(10) << *pg << " got old info " << info << ", ignoring" << dendl;
      pg->unlock();
      return;
    }
  }
  assert(pg);

  dout(10) << *pg << ": " << __func__ << " info: " << info << ", ";
  if (log.empty())
    *_dout << "(log omitted)";
  else
    *_dout << "log: " << log;
  *_dout << ", ";
  if (!missing)
    *_dout << "(missing omitted)";
  else
    *_dout << "missing: " << *missing;
  *_dout << dendl;

  unreg_last_pg_scrub(pg->info.pgid, pg->info.history.last_scrub_stamp);
  pg->info.history.merge(info.history);
  reg_last_pg_scrub(pg->info.pgid, pg->info.history.last_scrub_stamp);

  // dump log
  dout(15) << *pg << " my log = ";
  pg->log.print(*_dout);
  *_dout << std::endl;
  if (!log.empty()) {
    *_dout << *pg << " osd" << from << " log = ";
    log.print(*_dout);
  }
  *_dout << dendl;

  if (pg->is_primary()) {
    // i am PRIMARY
    if (pg->is_active())  {
      // PG is ACTIVE
      dout(10) << *pg << " searching osd" << from << " log for unfound items." << dendl;
      pg->search_for_missing(info, missing, from);

      if (pg->have_unfound()) {
	// Make sure we've requested MISSING information from every OSD
	// we know about.
	map< int, map<pg_t,PG::Query> > query_map;
	pg->discover_all_missing(query_map);
	do_queries(query_map);
      }
      else {
	dout(10) << *pg << " ignoring osd" << from << " log, pg is already active" << dendl;
      }
    }
    else if ((!log.empty()) && missing) {
      // PG is INACTIVE
      pg->proc_replica_log(*t, info, log, *missing, from);
      
      // peer
      map< int, map<pg_t,PG::Query> > query_map;
      pg->do_peer(*t, fin->contexts, query_map, info_map);
      pg->update_stats();
      do_queries(query_map);
    }
  } else if (!pg->info.dne()) {
    if (!pg->is_active()) {
      // INACTIVE REPLICA
      assert(from == pg->acting[0]);
      pg->merge_log(*t, info, log, from);

      // We should have the right logs before activating.
      assert(pg->log.tail <= pg->info.last_complete || pg->log.backlog);
      assert(pg->log.head == pg->info.last_update);

      pg->activate(*t, fin->contexts, info_map);
    } else {
      // ACTIVE REPLICA
      assert(pg->is_replica());

      // just update our stats
      dout(10) << *pg << " writing updated stats" << dendl;
      pg->info.stats = info.stats;

      // Handle changes to purged_snaps
      interval_set<snapid_t> p;
      p.union_of(info.purged_snaps, pg->info.purged_snaps);
      p.subtract(pg->info.purged_snaps);
      pg->info.purged_snaps = info.purged_snaps;
      if (!p.empty()) {
	dout(10) << " purged_snaps " << pg->info.purged_snaps
		 << " -> " << info.purged_snaps
		 << " removed " << p << dendl;
	pg->adjust_local_snaps(*t, p);
      }
    }
    
    pg->write_info(*t);
    
    if (!log.empty()) {
      dout(10) << *pg << ": inactive replica merging new PG log entries" << dendl;
      pg->merge_log(*t, info, log, from);
    }
  }

  int tr = store->queue_transaction(&pg->osr, t, new ObjectStore::C_DeleteTransaction(t), fin);
  assert(tr == 0);

  pg->unlock();
}


void OSD::handle_pg_log(MOSDPGLog *m) 
{
  dout(7) << "handle_pg_log " << *m << " from " << m->get_source() << dendl;

  if (!require_osd_peer(m))
    return;

  int from = m->get_source().num();
  int created = 0;
  if (!require_same_or_newer_map(m, m->get_epoch())) return;

  _process_pg_info(m->get_epoch(), from, 
		   m->info, m->log, &m->missing, 0,
		   created);
  if (created)
    update_heartbeat_peers();

  m->put();
}

void OSD::handle_pg_info(MOSDPGInfo *m)
{
  dout(7) << "handle_pg_info " << *m << " from " << m->get_source() << dendl;

  if (!require_osd_peer(m))
    return;

  int from = m->get_source().num();
  if (!require_same_or_newer_map(m, m->get_epoch())) return;

  PG::Log empty_log;
  map<int,MOSDPGInfo*> info_map;
  int created = 0;

  for (vector<PG::Info>::iterator p = m->pg_info.begin();
       p != m->pg_info.end();
       ++p) 
    _process_pg_info(m->get_epoch(), from, *p, empty_log, NULL, &info_map, created);

  do_infos(info_map);
  if (created)
    update_heartbeat_peers();

  m->put();
}

void OSD::handle_pg_trim(MOSDPGTrim *m)
{
  dout(7) << "handle_pg_trim " << *m << " from " << m->get_source() << dendl;

  if (!require_osd_peer(m))
    return;

  int from = m->get_source().num();
  if (!require_same_or_newer_map(m, m->epoch)) return;

  if (!_have_pg(m->pgid)) {
    dout(10) << " don't have pg " << m->pgid << dendl;
  } else {
    PG *pg = _lookup_lock_pg(m->pgid);
    if (m->epoch < pg->info.history.same_acting_since) {
      dout(10) << *pg << " got old trim to " << m->trim_to << ", ignoring" << dendl;
      pg->unlock();
      goto out;
    }
    assert(pg);

    if (pg->is_primary()) {
      // peer is informing us of their last_complete_ondisk
      dout(10) << *pg << " replica osd" << from << " lcod " << m->trim_to << dendl;
      pg->peer_last_complete_ondisk[from] = m->trim_to;
      if (pg->calc_min_last_complete_ondisk()) {
	dout(10) << *pg << " min lcod now " << pg->min_last_complete_ondisk << dendl;
	pg->trim_peers();
      }
    } else {
      // primary is instructing us to trim
      ObjectStore::Transaction *t = new ObjectStore::Transaction;
      pg->trim(*t, m->trim_to);
      pg->write_info(*t);
      int tr = store->queue_transaction(&pg->osr, t, new ObjectStore::C_DeleteTransaction(t));
      assert(tr == 0);
    }
    pg->unlock();
  }

 out:
  m->put();
}

void OSD::handle_pg_missing(MOSDPGMissing *m)
{
  dout(7) << __func__  << " " << *m << " from " << m->get_source() << dendl;

  if (!require_osd_peer(m))
    return;

  int from = m->get_source().num();
  if (!require_same_or_newer_map(m, m->get_epoch()))
    return;

  PG::Log empty_log;
  int created = 0;
  _process_pg_info(m->get_epoch(), from, m->info,
		   empty_log, &m->missing, NULL, created);
  if (created)
    update_heartbeat_peers();

  m->put();
}

/** PGQuery
 * from primary to replica | stray
 * NOTE: called with opqueue active.
 */
void OSD::handle_pg_query(MOSDPGQuery *m) 
{
  assert(osd_lock.is_locked());

  if (!require_osd_peer(m))
    return;

  dout(7) << "handle_pg_query from " << m->get_source() << " epoch " << m->get_epoch() << dendl;
  int from = m->get_source().num();
  
  if (!require_same_or_newer_map(m, m->get_epoch())) return;

  int created = 0;
  map< int, vector<PG::Info> > notify_list;
  
  for (map<pg_t,PG::Query>::iterator it = m->pg_list.begin();
       it != m->pg_list.end();
       it++) {
    pg_t pgid = it->first;
    PG *pg = 0;

    if (pg_map.count(pgid) == 0) {
      // get active crush mapping
      vector<int> up, acting;
      osdmap->pg_to_up_acting_osds(pgid, up, acting);
      int role = osdmap->calc_pg_role(whoami, acting, acting.size());

      // same primary?
      PG::Info::History history = it->second.history;
      project_pg_history(pgid, history, m->get_epoch(), up, acting);

      if (m->get_epoch() < history.same_acting_since) {
        dout(10) << " pg " << pgid << " dne, and pg has changed in "
                 << history.same_acting_since << " (msg from " << m->get_epoch() << ")" << dendl;
        continue;
      }

      if (role < 0) {
        dout(10) << " pg " << pgid << " dne, and i am not an active replica" << dendl;
        PG::Info empty(pgid);
        notify_list[from].push_back(empty);
        continue;
      }
      assert(role > 0);

      if (!history.epoch_created) {
	dout(10) << " pg " << pgid << " not created, replying with empty info" << dendl;
        PG::Info empty(pgid);
        notify_list[from].push_back(empty);
	continue;
      }

      ObjectStore::Transaction *t = new ObjectStore::Transaction;
      pg = _create_lock_pg(pgid, *t);
      pg->acting.swap( acting );
      pg->up.swap( up );
      pg->set_role(role);
      pg->info.history = history;
      reg_last_pg_scrub(pg->info.pgid, pg->info.history.last_scrub_stamp);
      pg->write_info(*t);
      pg->write_log(*t);
      int tr = store->queue_transaction(&pg->osr, t);
      assert(tr == 0);
      created++;

      dout(10) << *pg << " dne (before), but i am role " << role << dendl;
    } else {
      pg = _lookup_lock_pg(pgid);
      if (m->get_epoch() < pg->info.history.same_acting_since) {
        dout(10) << *pg << " handle_pg_query changed in "
                 << pg->info.history.same_acting_since
                 << " (msg from " << m->get_epoch() << ")" << dendl;
	pg->unlock();
        continue;
      }
    }

    if (pg->deleting) {
      /*
       * We cancel deletion on pg change.  And the primary will never
       * query anything it already asked us to delete.  So the only
       * reason we would ever get a query on a deleting pg is when we
       * get an old query from an old primary.. which we can safely
       * ignore.
       */
      dout(10) << *pg << " query on deleting pg; ignoring" << dendl;
      pg->unlock();
      continue;
    }

    unreg_last_pg_scrub(pg->info.pgid, pg->info.history.last_scrub_stamp);
    pg->info.history.merge(it->second.history);
    reg_last_pg_scrub(pg->info.pgid, pg->info.history.last_scrub_stamp);

    // ok, process query!
    assert(!pg->acting.empty());
    assert(from == pg->acting[0]);

    if (it->second.type == PG::Query::INFO) {
      // info
      dout(10) << *pg << " sending info" << dendl;
      notify_list[from].push_back(pg->info);
    } else {
      if (it->second.type == PG::Query::BACKLOG &&
	  !pg->log.backlog) {
	dout(10) << *pg << " requested info+missing+backlog - queueing for backlog" << dendl;
	queue_generate_backlog(pg);
      } else {
	MOSDPGLog *mlog = new MOSDPGLog(osdmap->get_epoch(), pg->info);
	mlog->missing = pg->missing;
	
	// primary -> other, when building master log
	if (it->second.type == PG::Query::LOG) {
	  dout(10) << *pg << " sending info+missing+log since " << it->second.since
		   << dendl;
	  mlog->log.copy_after(pg->log, it->second.since);
	}
	
	if (it->second.type == PG::Query::BACKLOG) {
	  dout(10) << *pg << " sending info+missing+backlog" << dendl;
	  assert(pg->log.backlog);
	  mlog->log = pg->log;
	} 
	else if (it->second.type == PG::Query::FULLLOG) {
	  dout(10) << *pg << " sending info+missing+full log" << dendl;
	  mlog->log.copy_non_backlog(pg->log);
	}
	
	dout(10) << *pg << " sending " << mlog->log << " " << mlog->missing << dendl;
	//m->log.print(cout);
	
	_share_map_outgoing(osdmap->get_cluster_inst(from));
	cluster_messenger->send_message(mlog, m->get_connection());
      }
    }    

    pg->unlock();
  }
  
  do_notifies(notify_list);   

  m->put();

  if (created)
    update_heartbeat_peers();
}


void OSD::handle_pg_remove(MOSDPGRemove *m)
{
  assert(osd_lock.is_locked());

  if (!require_osd_peer(m))
    return;

  dout(7) << "handle_pg_remove from " << m->get_source() << " on "
	  << m->pg_list.size() << " pgs" << dendl;
  
  if (!require_same_or_newer_map(m, m->get_epoch())) return;
  
  for (vector<pg_t>::iterator it = m->pg_list.begin();
       it != m->pg_list.end();
       it++) {
    pg_t pgid = *it;
    
    if (pg_map.count(pgid) == 0) {
      dout(10) << " don't have pg " << pgid << dendl;
      continue;
    }
    dout(5) << "queue_pg_for_deletion: " << pgid << dendl;
    PG *pg = _lookup_lock_pg(pgid);
    if (pg->info.history.same_acting_since <= m->get_epoch()) {
      if (pg->deleting) {
	dout(10) << *pg << " already removing." << dendl;
      } else {
	assert(pg->get_primary() == m->get_source().num());
	queue_pg_for_deletion(pg);
      }
    } else {
      dout(10) << *pg << " ignoring remove request, pg changed in epoch "
	       << pg->info.history.same_acting_since
	       << " > " << m->get_epoch() << dendl;
    }
    pg->unlock();
  }
  m->put();
}


void OSD::queue_pg_for_deletion(PG *pg)
{
  dout(10) << *pg << " removing." << dendl;
  pg->assert_locked();
  assert(pg->get_role() == -1);
  if (!pg->deleting) {
    pg->deleting = true;
    remove_wq.queue(pg);
  }
}

void OSD::_remove_pg(PG *pg)
{
  pg_t pgid = pg->info.pgid;
  dout(10) << "_remove_pg " << pgid << dendl;
  
  pg->lock();
  if (!pg->deleting) {
    pg->unlock();
    return;
  }
  
  // reset log, last_complete, in case deletion gets canceled
  pg->info.last_complete = eversion_t();
  pg->log.zero();
  pg->ondisklog.zero();

  {
    ObjectStore::Transaction *t = new ObjectStore::Transaction;
    pg->write_info(*t);
    pg->write_log(*t);
    int tr = store->queue_transaction(&pg->osr, t);
    assert(tr == 0);
  }

  int n = 0;

  ObjectStore::Transaction *rmt = new ObjectStore::Transaction;

  // snap collections
  for (interval_set<snapid_t>::iterator p = pg->snap_collections.begin();
       p != pg->snap_collections.end();
       p++) {
    for (snapid_t cur = p.get_start();
	 cur < p.get_start() + p.get_len();
	 ++cur) {
      vector<sobject_t> olist;      
      store->collection_list(coll_t(pgid, cur), olist);
      dout(10) << "_remove_pg " << pgid << " snap " << cur << " " << olist.size() << " objects" << dendl;
      for (vector<sobject_t>::iterator q = olist.begin();
	   q != olist.end();
	   q++) {
	ObjectStore::Transaction *t = new ObjectStore::Transaction;
	t->remove(coll_t(pgid, cur), *q);
	t->remove(coll_t(pgid), *q);          // we may hit this twice, but it's harmless
	int tr = store->queue_transaction(&pg->osr, t);
	assert(tr == 0);
	
	if ((++n & 0xff) == 0) {
	  pg->unlock();
	  pg->lock();
	  if (!pg->deleting) {
	    dout(10) << "_remove_pg aborted on " << *pg << dendl;
	    pg->unlock();
	    return;
	  }
	}
      }
      rmt->remove_collection(coll_t(pgid, cur));
    }
  }

  // (what remains of the) main collection
  vector<sobject_t> olist;
  store->collection_list(coll_t(pgid), olist);
  dout(10) << "_remove_pg " << pgid << " " << olist.size() << " objects" << dendl;
  for (vector<sobject_t>::iterator p = olist.begin();
       p != olist.end();
       p++) {
    ObjectStore::Transaction *t = new ObjectStore::Transaction;
    t->remove(coll_t(pgid), *p);
    int tr = store->queue_transaction(&pg->osr, t);
    assert(tr == 0);

    if ((++n & 0xff) == 0) {
      pg->unlock();
      pg->lock();
      if (!pg->deleting) {
	dout(10) << "_remove_pg aborted on " << *pg << dendl;
	pg->unlock();
	return;
      }
    }
  }

  pg->unlock();

  dout(10) << "_remove_pg " << pgid << " flushing store" << dendl;
  store->flush();
  
  dout(10) << "_remove_pg " << pgid << " taking osd_lock" << dendl;
  osd_lock.Lock();
  pg->lock();
  
  if (!pg->deleting) {
    osd_lock.Unlock();
    pg->unlock();
    return;
  }

  dout(10) << "_remove_pg " << pgid << " removing final" << dendl;

  {
    rmt->remove(coll_t::META_COLL, pg->log_oid);
    rmt->remove(coll_t::META_COLL, pg->biginfo_oid);
    rmt->remove_collection(coll_t(pgid));
    int tr = store->queue_transaction(NULL, rmt);
    assert(tr == 0);
  }
  
  // remove from map
  pg_map.erase(pgid);
  unreg_last_pg_scrub(pg->info.pgid, pg->info.history.last_scrub_stamp);

  _put_pool(pg->pool);

  // unlock, and probably delete
  pg->unlock();
  pg->put();  // will delete, if last reference
  osd_lock.Unlock();
  dout(10) << "_remove_pg " << pgid << " all done" << dendl;
}


// =========================================================
// RECOVERY


/*

  there are a few places we need to build a backlog.

  on a primary:
    - during peering 
      - if osd with newest update has log.bottom > our log.top
      - if other peers have log.tops below our log.bottom
        (most common case is they are a fresh osd with no pg info at all)

  on a replica or stray:
    - when queried by the primary (handle_pg_query)

  on a replica:
    - when activated by the primary (handle_pg_log -> merge_log)
    
*/
	
void OSD::queue_generate_backlog(PG *pg)
{
  if (pg->generate_backlog_epoch) {
    dout(10) << *pg << " queue_generate_backlog - already queued epoch " 
	     << pg->generate_backlog_epoch << dendl;
  } else {
    pg->generate_backlog_epoch = osdmap->get_epoch();
    dout(10) << *pg << " queue_generate_backlog epoch " << pg->generate_backlog_epoch << dendl;
    backlog_wq.queue(pg);
  }
}

void OSD::cancel_generate_backlog(PG *pg)
{
  dout(10) << *pg << " cancel_generate_backlog" << dendl;
  pg->generate_backlog_epoch = 0;
  backlog_wq.dequeue(pg);
}

void OSD::generate_backlog(PG *pg)
{
  map<eversion_t,PG::Log::Entry> omap;
  pg->lock();
  dout(10) << *pg << " generate_backlog" << dendl;

  if (!pg->generate_backlog_epoch) {
    dout(10) << *pg << " generate_backlog was canceled" << dendl;
    goto out;
  }

  if (!pg->build_backlog_map(omap))
    goto out;

  pg->assemble_backlog(omap);
  
  // take osd_lock, map_log (read)
  pg->unlock();
  map_lock.get_read();
  pg->lock();

  if (!pg->generate_backlog_epoch) {
    dout(10) << *pg << " generate_backlog aborting" << dendl;
    goto out2;
  }

  if (!pg->is_primary()) {
    dout(10) << *pg << "  sending info+missing+backlog to primary" << dendl;
    assert(!pg->is_active());  // for now
    MOSDPGLog *m = new MOSDPGLog(osdmap->get_epoch(), pg->info);
    m->missing = pg->missing;
    m->log = pg->log;
    _share_map_outgoing(osdmap->get_cluster_inst(pg->get_primary()));
    cluster_messenger->send_message(m, osdmap->get_cluster_inst(pg->get_primary()));
  } else {
    dout(10) << *pg << "  generated backlog, peering" << dendl;

    map< int, map<pg_t,PG::Query> > query_map;    // peer -> PG -> get_summary_since
    ObjectStore::Transaction *t = new ObjectStore::Transaction;
    C_Contexts *fin = new C_Contexts;
    pg->do_peer(*t, fin->contexts, query_map, NULL);
    do_queries(query_map);
    pg->write_info(*t);
    pg->write_log(*t);
    int tr = store->queue_transaction(&pg->osr, t, new ObjectStore::C_DeleteTransaction(t), fin);
    assert(tr == 0);
  }

 out2:
  map_lock.put_read();

 out:
  pg->generate_backlog_epoch = 0;
  pg->unlock();
  pg->put();
}



void OSD::check_replay_queue()
{
  utime_t now = g_clock.now();
  list< pair<pg_t,utime_t> > pgids;
  replay_queue_lock.Lock();
  while (!replay_queue.empty() &&
	 replay_queue.front().second <= now) {
    pgids.push_back(replay_queue.front());
    replay_queue.pop_front();
  }
  replay_queue_lock.Unlock();

  for (list< pair<pg_t,utime_t> >::iterator p = pgids.begin(); p != pgids.end(); p++)
    activate_pg(p->first, p->second);
}

/*
 * NOTE: this is called from SafeTimer, so caller holds osd_lock
 */
void OSD::activate_pg(pg_t pgid, utime_t activate_at)
{
  assert(osd_lock.is_locked());

  if (pg_map.count(pgid)) {
    PG *pg = _lookup_lock_pg(pgid);
    if (pg->is_crashed() &&
	pg->is_replay() &&
	pg->get_role() == 0 &&
	pg->replay_until == activate_at) {
      ObjectStore::Transaction *t = new ObjectStore::Transaction;
      C_Contexts *fin = new C_Contexts;
      pg->activate(*t, fin->contexts);
      int tr = store->queue_transaction(&pg->osr, t, new ObjectStore::C_DeleteTransaction(t), fin);
      assert(tr == 0);
    }
    pg->unlock();
  }

  // wake up _all_ pg waiters; raw pg -> actual pg mapping may have shifted
  wake_all_pg_waiters();
}


bool OSD::queue_for_recovery(PG *pg)
{
  bool b = recovery_wq.queue(pg);
  if (b)
    dout(10) << "queue_for_recovery queued " << *pg << dendl;
  else
    dout(10) << "queue_for_recovery already queued " << *pg << dendl;
  return b;
}

bool OSD::_recover_now()
{
  if (recovery_ops_active >= g_conf.osd_recovery_max_active) {
    dout(15) << "_recover_now active " << recovery_ops_active
	     << " >= max " << g_conf.osd_recovery_max_active << dendl;
    return false;
  }
  if (g_clock.now() < defer_recovery_until) {
    dout(15) << "_recover_now defer until " << defer_recovery_until << dendl;
    return false;
  }

  return true;
}

void OSD::do_recovery(PG *pg)
{
  // see how many we should try to start.  note that this is a bit racy.
  recovery_wq.lock();
  int max = g_conf.osd_recovery_max_active - recovery_ops_active;
  recovery_wq.unlock();
  if (max == 0) {
    dout(10) << "do_recovery raced and failed to start anything; requeuing " << *pg << dendl;
    recovery_wq.queue(pg);
  } else {

    pg->lock();
    
    dout(10) << "do_recovery starting " << max
	     << " (" << recovery_ops_active << "/" << g_conf.osd_recovery_max_active << " rops) on "
	     << *pg << dendl;
#ifdef DEBUG_RECOVERY_OIDS
    dout(20) << "  active was " << recovery_oids[pg->info.pgid] << dendl;
#endif
    
    int started = pg->start_recovery_ops(max);
    
    dout(10) << "do_recovery started " << started
	     << " (" << recovery_ops_active << "/" << g_conf.osd_recovery_max_active << " rops) on "
	     << *pg << dendl;
    
    if (started < max)
      pg->recovery_item.remove_myself();
    
    pg->unlock();
  }
  pg->put();
}

void OSD::start_recovery_op(PG *pg, const sobject_t& soid)
{
  recovery_wq.lock();
  dout(10) << "start_recovery_op " << *pg << " " << soid
	   << " (" << recovery_ops_active << "/" << g_conf.osd_recovery_max_active << " rops)"
	   << dendl;
  assert(recovery_ops_active >= 0);
  recovery_ops_active++;

#ifdef DEBUG_RECOVERY_OIDS
  dout(20) << "  active was " << recovery_oids[pg->info.pgid] << dendl;
  assert(recovery_oids[pg->info.pgid].count(soid) == 0);
  recovery_oids[pg->info.pgid].insert(soid);
#endif

  recovery_wq.unlock();
}

void OSD::finish_recovery_op(PG *pg, const sobject_t& soid, bool dequeue)
{
  dout(10) << "finish_recovery_op " << *pg << " " << soid
	   << " dequeue=" << dequeue
	   << " (" << recovery_ops_active << "/" << g_conf.osd_recovery_max_active << " rops)"
	   << dendl;
  recovery_wq.lock();

  // adjust count
  recovery_ops_active--;
  assert(recovery_ops_active >= 0);

#ifdef DEBUG_RECOVERY_OIDS
  dout(20) << "  active oids was " << recovery_oids[pg->info.pgid] << dendl;
  assert(recovery_oids[pg->info.pgid].count(soid));
  recovery_oids[pg->info.pgid].erase(soid);
#endif

  if (dequeue)
    pg->recovery_item.remove_myself();
  else {
    pg->get();
    recovery_queue.push_front(&pg->recovery_item);  // requeue
  }

  recovery_wq.kick();
  recovery_wq.unlock();
}

void OSD::defer_recovery(PG *pg)
{
  dout(10) << "defer_recovery " << *pg << dendl;

  // move pg to the end of the queue...
  recovery_wq.lock();
  pg->get();
  recovery_queue.push_back(&pg->recovery_item);
  recovery_wq.kick();
  recovery_wq.unlock();
}


// =========================================================
// OPS

void OSD::reply_op_error(MOSDOp *op, int err)
{
  int flags;
  if (err == 0)
    // reply with whatever ack/safe flags the caller wanted
    flags = op->get_flags() & (CEPH_OSD_FLAG_ACK|CEPH_OSD_FLAG_ONDISK);
  else
    // just ACK on error
    flags = CEPH_OSD_FLAG_ACK;

  MOSDOpReply *reply = new MOSDOpReply(op, err, osdmap->get_epoch(), flags);
  Messenger *msgr = client_messenger;
  if (op->get_source().is_osd())
    msgr = cluster_messenger;
  msgr->send_message(reply, op->get_connection());
  op->put();
}

void OSD::handle_misdirected_op(PG *pg, MOSDOp *op)
{
  if (op->get_map_epoch() < pg->info.history.same_primary_since) {
    dout(7) << *pg << " changed after " << op->get_map_epoch() << ", dropping" << dendl;
    op->put();
  } else {
    dout(7) << *pg << " misdirected op in " << op->get_map_epoch() << dendl;
    clog.warn() << op->get_source_inst() << " misdirected "
		<< op->get_reqid() << " " << pg->info.pgid << " to osd" << whoami
		<< " not " << pg->acting
		<< " in e" << op->get_map_epoch() << "/" << osdmap->get_epoch()
		<< "\n";
    reply_op_error(op, -ENXIO);
  }
}

void OSD::handle_op(MOSDOp *op)
{
  // require same or newer map
  if (!require_same_or_newer_map(op, op->get_map_epoch()))
    return;

  // blacklisted?
  if (osdmap->is_blacklisted(op->get_source_addr())) {
    dout(4) << "handle_op " << op->get_source_addr() << " is blacklisted" << dendl;
    reply_op_error(op, -EBLACKLISTED);
    return;
  }

  Session *session = (Session *)op->get_connection()->get_priv();
  if (!session) {
    dout(0) << "WARNING: no session for op" << dendl;
    reply_op_error(op, -EPERM);
    return;
  }

  OSDCaps& caps = session->caps;
  session->put();


  // share our map with sender, if they're old
  _share_map_incoming(op->get_source_inst(), op->get_map_epoch(),
		      (Session *)op->get_connection()->get_priv());

  // ...
  throttle_op_queue();

  utime_t now = g_clock.now();

  init_op_flags(op);

  // calc actual pgid
  pg_t pgid = op->get_pg();
  int pool = pgid.pool();
  if ((op->get_flags() & CEPH_OSD_FLAG_PGOP) == 0 &&
      osdmap->have_pg_pool(pool))
    pgid = osdmap->raw_pg_to_pg(pgid);

  // get and lock *pg.
  PG *pg = _have_pg(pgid) ? _lookup_lock_pg(pgid):0;
  if (!pg) {
    dout(7) << "hit non-existent pg " << pgid 
	    << ", waiting" << dendl;
    waiting_for_pg[pgid].push_back(op);
    return;
  }

  int perm = caps.get_pool_cap(pg->pool->name, pg->pool->auid);
  dout(10) << "request for pool=" << pool << " (" << pg->pool->name
	   << ") owner=" << pg->pool->auid
	   << " perm=" << perm
	   << " may_read=" << op->may_read()
           << " may_write=" << op->may_write()
	   << " may_exec=" << op->may_exec()
           << " require_exec_caps=" << op->require_exec_caps() << dendl;

  int err = -EPERM;
  if (op->may_read() && !(perm & OSD_POOL_CAP_R)) {
    dout(10) << "no READ permission to access pool " << pg->pool->name << dendl;
  } else if (op->may_write() && !(perm & OSD_POOL_CAP_W)) {
    dout(10) << "no WRITE permission to access pool " << pg->pool->name << dendl;
  } else if (op->require_exec_caps() && !(perm & OSD_POOL_CAP_X)) {
    dout(10) << "no EXEC permission to access pool " << pg->pool->name << dendl;
  } else {
    err = 0;
  }

  if (err < 0) {
    reply_op_error(op, err);
    pg->unlock();
    return;
  }

  // update qlen stats
  stat_oprate.hit(now, decayrate);
  stat_ops++;
  stat_qlen += pending_ops;

  if (!op->may_write()) {
    stat_rd_ops++;
    if (op->get_source().is_osd()) {
      //dout(0) << "shed in " << stat_rd_ops_shed_in << " / " << stat_rd_ops << dendl;
      stat_rd_ops_shed_in++;
    }
  }

  // we don't need encoded payload anymore
  op->clear_payload();

 
  // pg must be active.
  if (!pg->is_active()) {
    // replay?
    if (op->get_version().version > 0) {
      if (op->get_version() > pg->info.last_update) {
	dout(7) << *pg << " queueing replay at " << op->get_version()
		<< " for " << *op << dendl;
	pg->replay_queue[op->get_version()] = op;
	pg->unlock();
	return;
      } else {
	dout(7) << *pg << " replay at " << op->get_version() << " <= " << pg->info.last_update 
		<< " for " << *op
		<< ", will queue for WRNOOP" << dendl;
      }
    }
    
    dout(7) << *pg << " not active (yet)" << dendl;
    pg->waiting_for_active.push_back(op);
    pg->unlock();
    return;
  }

  // pg must be same-ish...
  if (op->may_write()) {
    // full?
    if (osdmap->test_flag(CEPH_OSDMAP_FULL) &&
	!op->get_source().is_mds()) {  // FIXME: we'll exclude mds writes for now.
      reply_op_error(op, -ENOSPC);
      pg->unlock();
      return;
    }

    if (op->get_snapid() != CEPH_NOSNAP) {
      reply_op_error(op, -EINVAL);
      pg->unlock();
      return;
    }

    // modify
    if (!pg->is_primary() ||
	!pg->same_for_modify_since(op->get_map_epoch())) {
      handle_misdirected_op(pg, op);
      pg->unlock();
      return;
    }
    
    if (op->get_data_len() > g_conf.osd_max_write_size << 20) {
      // journal can't hold commit!
      reply_op_error(op, -OSD_WRITETOOBIG);
      pg->unlock();
      return;
    }

  } else {
    // read
    if (!pg->same_for_read_since(op->get_map_epoch())) {
      handle_misdirected_op(pg, op);
      pg->unlock();
      return;
    }
  }

  if ((op->get_flags() & CEPH_OSD_FLAG_PGOP) == 0) {
    // missing object?
    sobject_t head(op->get_oid(), CEPH_NOSNAP);
    if (pg->is_missing_object(head)) {
      pg->wait_for_missing_object(head, op);
      pg->unlock();
      return;
    }

    if (op->may_write() && pg->is_degraded_object(head)) {
      pg->wait_for_degraded_object(head, op);
      pg->unlock();
      return;
    }
  }

  
  dout(10) << "handle_op " << *op << " in " << *pg << dendl;

  if (!op->may_write()) {
    Mutex::Locker lock(peer_stat_lock);
    stat_rd_ops_in_queue++;
  }

  if (g_conf.osd_op_threads < 1) {
    // do it now.
    if (op->get_type() == CEPH_MSG_OSD_OP)
      pg->do_op((MOSDOp*)op);
    else if (op->get_type() == MSG_OSD_SUBOP)
      pg->do_sub_op((MOSDSubOp*)op);
    else if (op->get_type() == MSG_OSD_SUBOPREPLY)
      pg->do_sub_op_reply((MOSDSubOpReply*)op);
    else 
      assert(0);
  } else {
    // queue for worker threads
    enqueue_op(pg, op);         
  }
  
  pg->unlock();
}


void OSD::handle_sub_op(MOSDSubOp *op)
{
  dout(10) << "handle_sub_op " << *op << " epoch " << op->map_epoch << dendl;
  if (op->map_epoch < up_epoch) {
    dout(3) << "replica op from before up" << dendl;
    op->put();
    return;
  }

  if (!require_osd_peer(op))
    return;

  // must be a rep op.
  assert(op->get_source().is_osd());
  
  // make sure we have the pg
  const pg_t pgid = op->pgid;

  // require same or newer map
  if (!require_same_or_newer_map(op, op->map_epoch)) return;

  // share our map with sender, if they're old
  _share_map_incoming(op->get_source_inst(), op->map_epoch,
		      (Session*)op->get_connection()->get_priv());

  if (!_have_pg(pgid)) {
    // hmm.
    op->put();
    return;
  } 

  throttle_op_queue();

  PG *pg = _lookup_lock_pg(pgid);

  // same pg?
  //  if pg changes _at all_, we reset and repeer!
  if (op->map_epoch < pg->info.history.same_acting_since) {
    dout(10) << "handle_sub_op pg changed " << pg->info.history
	     << " after " << op->map_epoch 
	     << ", dropping" << dendl;
    pg->unlock();
    op->put();
    return;
  }

  if (g_conf.osd_op_threads < 1) {
    pg->do_sub_op(op);    // do it now
  } else {
    enqueue_op(pg, op);     // queue for worker threads
  }
  pg->unlock();
}
void OSD::handle_sub_op_reply(MOSDSubOpReply *op)
{
  if (op->get_map_epoch() < up_epoch) {
    dout(3) << "replica op reply from before up" << dendl;
    op->put();
    return;
  }

  if (!require_osd_peer(op))
    return;

  // must be a rep op.
  assert(op->get_source().is_osd());
  
  // make sure we have the pg
  const pg_t pgid = op->get_pg();

  // require same or newer map
  if (!require_same_or_newer_map(op, op->get_map_epoch())) return;

  // share our map with sender, if they're old
  _share_map_incoming(op->get_source_inst(), op->get_map_epoch(),
		      (Session*)op->get_connection()->get_priv());
  if (!_have_pg(pgid)) {
    // hmm.
    op->put();
    return;
  } 

  PG *pg = _lookup_lock_pg(pgid);
  if (g_conf.osd_op_threads < 1) {
    pg->do_sub_op_reply(op);    // do it now
  } else {
    enqueue_op(pg, op);     // queue for worker threads
  }
  pg->unlock();
}


/*
 * enqueue called with osd_lock held
 */
void OSD::enqueue_op(PG *pg, Message *op)
{
  dout(15) << *pg << " enqueue_op " << op << " " << *op << dendl;
  // add to pg's op_queue
  pg->op_queue.push_back(op);
  pending_ops++;
  logger->set(l_osd_opq, pending_ops);
  
  // add pg to threadpool queue
  pg->get();   // we're exposing the pointer, here.
  op_wq.queue(pg);
}

/*
 * NOTE: dequeue called in worker thread, without osd_lock
 */
void OSD::dequeue_op(PG *pg)
{
  Message *op = 0;

  osd_lock.Lock();
  {
    // lock pg and get pending op
    pg->lock();

    assert(!pg->op_queue.empty());
    op = pg->op_queue.front();
    pg->op_queue.pop_front();
    
    dout(10) << "dequeue_op " << *op << " pg " << *pg
	     << ", " << (pending_ops-1) << " more pending"
	     << dendl;

    // share map?
    //  do this preemptively while we hold osd_lock and pg->lock
    //  to avoid lock ordering issues later.
    for (unsigned i=1; i<pg->acting.size(); i++) 
      _share_map_outgoing( osdmap->get_cluster_inst(pg->acting[i]) );
  }
  osd_lock.Unlock();

  // do it
  if (op->get_type() == CEPH_MSG_OSD_OP)
    pg->do_op((MOSDOp*)op); // do it now
  else if (op->get_type() == MSG_OSD_SUBOP)
    pg->do_sub_op((MOSDSubOp*)op);
  else if (op->get_type() == MSG_OSD_SUBOPREPLY)
    pg->do_sub_op_reply((MOSDSubOpReply*)op);
  else 
    assert(0);

  // unlock and put pg
  pg->unlock();
  pg->put();
  
  //#warning foo
  //scrub_wq.queue(pg);

  // finish
  osd_lock.Lock();
  {
    dout(10) << "dequeue_op " << op << " finish" << dendl;
    assert(pending_ops > 0);
    
    if (pending_ops > g_conf.osd_max_opq) 
      op_queue_cond.Signal();
    
    pending_ops--;
    logger->set(l_osd_opq, pending_ops);
    if (pending_ops == 0 && waiting_for_no_ops)
      no_pending_ops.Signal();
  }
  osd_lock.Unlock();
}




void OSD::throttle_op_queue()
{
  // throttle?  FIXME PROBABLY!
  while (pending_ops > g_conf.osd_max_opq) {
    dout(10) << "enqueue_op waiting for pending_ops " << pending_ops 
	     << " to drop to " << g_conf.osd_max_opq << dendl;
    op_queue_cond.Wait(osd_lock);
  }
}

void OSD::wait_for_no_ops()
{
  if (pending_ops > 0) {
    dout(7) << "wait_for_no_ops - waiting for " << pending_ops << dendl;
    waiting_for_no_ops = true;
    while (pending_ops > 0)
      no_pending_ops.Wait(osd_lock);
    waiting_for_no_ops = false;
    assert(pending_ops == 0);
  } 
  dout(7) << "wait_for_no_ops - none" << dendl;
}


// --------------------------------

int OSD::get_class(const string& cname, ClassVersion& version, pg_t pgid, Message *m,
		   ClassHandler::ClassData **pcls)
{
  Mutex::Locker l(class_lock);
  dout(10) << "get_class '" << cname << "' by " << m << dendl;

  ClassHandler::ClassData *cls = class_handler->get_class(cname, version);
  if (cls) {
    switch (cls->status) {
    case ClassHandler::ClassData::CLASS_LOADED:
      *pcls = cls;
      return 0;
    case ClassHandler::ClassData::CLASS_INVALID:
      dout(1) << "class " << cname << " not supported" << dendl;
      return -EOPNOTSUPP;
    case ClassHandler::ClassData::CLASS_ERROR:
      dout(0) << "error loading class!" << dendl;
      return -EIO;
    default:
      assert(0);
    }
  }

  dout(10) << "get_class '" << cname << "' by " << m << " waiting for missing class" << dendl;
  waiting_for_missing_class[cname].push_back(m);
  return -EAGAIN;
}

void OSD::got_class(const string& cname)
{
  // no lock.. this is an upcall from handle_class
  dout(10) << "got_class '" << cname << "'" << dendl;

  if (waiting_for_missing_class.count(cname)) {
    take_waiters(waiting_for_missing_class[cname]);
    waiting_for_missing_class.erase(cname);
  }
}

void OSD::handle_class(MClass *m)
{
  if (!require_mon_peer(m))
    return;

  Mutex::Locker l(class_lock);
  dout(10) << "handle_class action=" << m->action << dendl;

  switch (m->action) {
  case CLASS_RESPONSE:
    class_handler->handle_class(m);
    break;

  default:
    assert(0);
  }
  m->put();
}

void OSD::send_class_request(const char *cname, ClassVersion& version)
{
  dout(10) << "send_class_request class=" << cname << " version=" << version << dendl;
  MClass *m = new MClass(monc->get_fsid(), 0);
  ClassInfo info;
  info.name = cname;
  info.version = version;
  m->info.push_back(info);
  m->action = CLASS_GET;
  monc->send_mon_message(m);
}


void OSD::init_op_flags(MOSDOp *op)
{
  vector<OSDOp>::iterator iter;

  // did client explicitly set either bit?
  op->rmw_flags = op->get_flags() & (CEPH_OSD_FLAG_READ|CEPH_OSD_FLAG_WRITE|CEPH_OSD_FLAG_EXEC|CEPH_OSD_FLAG_EXEC_PUBLIC);

  // implicitly set bits based on op codes, called methods.
  for (iter = op->ops.begin(); iter != op->ops.end(); ++iter) {
    if (iter->op.op & CEPH_OSD_OP_MODE_WR)
      op->rmw_flags |= CEPH_OSD_FLAG_WRITE;
    if (iter->op.op & CEPH_OSD_OP_MODE_RD)
      op->rmw_flags |= CEPH_OSD_FLAG_READ;

    // set PGOP flag if there are PG ops
    if (ceph_osd_op_type_pg(iter->op.op))
      op->rmw_flags |= CEPH_OSD_FLAG_PGOP;

    switch (iter->op.op) {
    case CEPH_OSD_OP_CALL:
      {
	bufferlist::iterator bp = iter->data.begin();
	int is_write, is_read, is_public;
	string cname, mname;
	bp.copy(iter->op.cls.class_len, cname);
	bp.copy(iter->op.cls.method_len, mname);
        int flags =  class_handler->get_method_flags(cname, mname);
	is_read = flags & CLS_METHOD_RD;
	is_write = flags & CLS_METHOD_WR;
        is_public = flags & CLS_METHOD_PUBLIC;

	dout(10) << "class " << cname << " method " << mname
		<< " flags=" << (is_read ? "r" : "") << (is_write ? "w" : "") << dendl;
	if (is_read)
	  op->rmw_flags |= CEPH_OSD_FLAG_READ;
	if (is_write)
	  op->rmw_flags |= CEPH_OSD_FLAG_WRITE;
        if (is_public)
	  op->rmw_flags |= CEPH_OSD_FLAG_EXEC_PUBLIC;
        else
	  op->rmw_flags |= CEPH_OSD_FLAG_EXEC;
	break;
      }
      
    default:
      break;
    }
  }
}<|MERGE_RESOLUTION|>--- conflicted
+++ resolved
@@ -430,14 +430,10 @@
   scrubs_pending(0),
   scrubs_active(0),
   scrub_wq(this, &disk_tp),
-<<<<<<< HEAD
+  rep_scrub_wq(this, &disk_tp),
   remove_wq(this, &disk_tp),
   watch_lock("OSD::watch_lock"),
   watch_timer(watch_lock)
-=======
-  rep_scrub_wq(this, &disk_tp),
-  remove_wq(this, &disk_tp)
->>>>>>> ec9d14c1
 {
   monc->set_messenger(client_messenger);
 
