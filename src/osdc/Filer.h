--- conflicted
+++ resolved
@@ -84,16 +84,10 @@
   Objecter::OSDRead *prepare_read(inode_t& inode,
 				  off_t offset, 
 				  size_t len, 
-<<<<<<< HEAD
-				  bufferlist *bl) {
-    Objecter::OSDRead *rd = new Objecter::OSDRead(bl);
-    file_to_extents(inode.ino, &inode.layout, offset, len, rd->extents);
-=======
-				  bufferlist *bl,
+				  bufferlist *bl, 
 				  int flags) {
     Objecter::OSDRead *rd = objecter->prepare_read(bl, flags);
-    file_to_extents(inode, offset, len, rd->extents);
->>>>>>> 18ac05df
+    file_to_extents(inode.ino, &inode.layout, offset, len, rd->extents);
     return rd;
   }
   int read(inode_t& inode,
@@ -114,13 +108,8 @@
             Context *onack,
             Context *oncommit,
 	    objectrev_t rev=0) {
-<<<<<<< HEAD
-    Objecter::OSDWrite *wr = new Objecter::OSDWrite(bl);
+    Objecter::OSDWrite *wr = objecter->prepare_write(bl, flags);
     file_to_extents(inode.ino, &inode.layout, offset, len, wr->extents, rev);
-=======
-    Objecter::OSDWrite *wr = objecter->prepare_write(bl, flags);
-    file_to_extents(inode, offset, len, wr->extents, rev);
->>>>>>> 18ac05df
     return objecter->modifyx(wr, onack, oncommit) > 0 ? 0:-1;
   }
 
@@ -130,13 +119,8 @@
 	   int flags,
            Context *onack,
            Context *oncommit) {
-<<<<<<< HEAD
-    Objecter::OSDModify *z = new Objecter::OSDModify(CEPH_OSD_OP_ZERO);
+    Objecter::OSDModify *z = objecter->prepare_modify(CEPH_OSD_OP_ZERO, flags);
     file_to_extents(inode.ino, &inode.layout, offset, len, z->extents);
-=======
-    Objecter::OSDModify *z = objecter->prepare_modify(CEPH_OSD_OP_ZERO, flags);
-    file_to_extents(inode, offset, len, z->extents);
->>>>>>> 18ac05df
     return objecter->modifyx(z, onack, oncommit) > 0 ? 0:-1;
   }
 
@@ -146,13 +130,8 @@
 	     int flags,
 	     Context *onack,
 	     Context *oncommit) {
-<<<<<<< HEAD
-    Objecter::OSDModify *z = new Objecter::OSDModify(CEPH_OSD_OP_DELETE);
+    Objecter::OSDModify *z = objecter->prepare_modify(CEPH_OSD_OP_DELETE, flags);
     file_to_extents(inode.ino, &inode.layout, offset, len, z->extents);
-=======
-    Objecter::OSDModify *z = objecter->prepare_modify(CEPH_OSD_OP_DELETE, flags);
-    file_to_extents(inode, offset, len, z->extents);
->>>>>>> 18ac05df
     return objecter->modifyx(z, onack, oncommit) > 0 ? 0:-1;
   }
 
