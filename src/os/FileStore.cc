--- conflicted
+++ resolved
@@ -4631,11 +4631,8 @@
     "filestore_max_sync_interval",
     "filestore_flusher_max_fds",
     "filestore_commit_timeout",
-<<<<<<< HEAD
     "filestore_dump_file",
-=======
     "filestore_kill_at",
->>>>>>> f052c82b
     NULL
   };
   return KEYS;
